--- conflicted
+++ resolved
@@ -341,68 +341,4 @@
 
     img, *_ = ax.get_images()
     extent = img.get_extent()
-<<<<<<< HEAD
-    ax.set_aspect(abs((extent[1] - extent[0]) / (extent[3] - extent[2])) / aspect)
-
-
-@contextmanager
-def show_external_axes(
-    fig=None,
-    subplots=(1, 1),
-    super_title=None,
-    should_force_aspect=False,
-    fontsize=14,
-    xlim=None,
-    ylim=None,
-):
-    """
-    Creates or accepts a Matplotlib figure, and yields a 'matplotlib.axes.Axes' object
-    which is to be manipulated, then shows the figure.
-    """
-
-    if fig is None:
-        fig = plt.figure()
-        axes = fig.subplots(*subplots)
-        if not isinstance(axes, Iterable):
-            axes = np.array([axes])
-    else:
-        axes = np.array(fig.get_axes())
-
-    try:
-        if axes.size == 1:
-            yield axes[0]
-        else:
-            yield axes
-
-    finally:
-
-        axes = axes.flatten().tolist()
-
-        for ax in axes:  # .ravel():
-            if should_force_aspect:
-                force_aspect(ax, aspect=1)
-            if xlim is None:
-                ax.autoscale(enable=True, axis="x")
-            else:
-                ax.set_xlim(xlim)
-            if ylim is None:
-                ax.autoscale(enable=True, axis="y")
-            else:
-                ax.set_ylim(ylim)
-
-            [item.set_fontsize(fontsize) for item in [ax.title, ax.xaxis.label, ax.yaxis.label]]
-        if super_title is not None:
-            fig.suptitle(super_title, fontsize=(fontsize + 2))
-        fig.show()
-
-
-def get_fig_with_axes(subplots=(1, 1)):
-    """Doc."""
-
-    fig = plt.figure()
-    axes = fig.subplots(*subplots)
-
-    return fig, axes
-=======
-    ax.set_aspect(abs((extent[1] - extent[0]) / (extent[3] - extent[2])) / aspect)
->>>>>>> 8b775b72
+    ax.set_aspect(abs((extent[1] - extent[0]) / (extent[3] - extent[2])) / aspect)
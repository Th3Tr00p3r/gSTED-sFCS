# -*- coding: utf-8 -*-
"""Error handeling."""

import functools
import logging
import sys
import traceback

from instrumental.drivers.cameras.uc480 import UC480Error
from nidaqmx.errors import DaqError
from pyftdi.ftdi import FtdiError
from pyvisa.errors import VisaIOError

import utilities.constants as const
from utilities.dialog import Error


def build_err_msg(exc: Exception) -> str:
    """Doc."""

    exc_type, _, tb = sys.exc_info()
    exc_type = exc_type.__name__
    frmtd_tb = ("\n".join(traceback.format_tb(tb)),)

    return dict(exc_type=exc_type, exc_msg=str(exc), exc_tb=frmtd_tb[0])


def log_str(nick: str, func_name: str, args) -> str:
    """Doc."""

    if isinstance(args, tuple):
        return f'{const.DVC_LOG_DICT[nick]} didn\'t respond to {func_name}("{args[0]}") call'
    else:
        return (
            f'{const.DVC_LOG_DICT[nick]} didn\'t respond to {func_name}("{args}") call'
        )


def driver_error_handler(func):
    """decorator for clean handling of various known device errors."""
    # TODO: decide what to do with multiple errors - make a list (could explode?) or leave only the first?

    @functools.wraps(func)
    def wrapper_error_handler(dvc, *args, **kwargs):
        """Doc."""

        try:
            return func(dvc, *args, **kwargs)

        except ValueError as exc:
            if dvc.nick == "DEP_LASER":
                if not hasattr(dvc, "state"):  # initial toggle error
                    dvc.error_dict[dvc.nick] = build_err_msg(exc)
                    logging.error(
<<<<<<< HEAD
                        f'{const.DVC_LOG_DICT[dvc.nick]} didn\'t respond to {func.__name__}({args[0] if args != () else ""})',
                        exc_info=False,
                    )
                else:
                    logging.warning(
                        f'{const.DVC_LOG_DICT[dvc.nick]} didn\'t respond to {func.__name__}({args[0] if args != () else ""})',
                    )
                    return -999

            elif dvc.nick == "DEP_SHUTTER":
                logging.error(
                    f'{const.DVC_LOG_DICT[dvc.nick]} didn\'t respond to {func.__name__}({args[0] if args != () else ""})',
                    exc_info=False,
                )
                return False

            elif dvc.nick == "UM232":
                dvc.error_dict[dvc.nick] = build_err_msg(exc)
                logging.error(
                    f'{const.DVC_LOG_DICT[dvc.nick]} didn\'t respond to {func.__name__}({args[0] if args != () else ""})',
                    exc_info=False,
                )
=======
                        log_str(dvc.nick, func.__name__, args), exc_info=False
                    )
                else:
                    logging.warning(log_str(dvc.nick, func.__name__, args))
                    return -999

            elif dvc.nick in {"DEP_SHUTTER", "UM232"}:
                dvc.error_dict[dvc.nick] = build_err_msg(exc)
                logging.error(log_str(dvc.nick, func.__name__, args), exc_info=False)
                return False

>>>>>>> 23d24ce1
            else:
                raise exc

        except DaqError as exc:
            dvc.error_dict[dvc.nick] = build_err_msg(exc)
<<<<<<< HEAD
            logging.error(
                f'{const.DVC_LOG_DICT[dvc.nick]} didn\'t respond to {func.__name__}({args[0] if args != () else ""})',
                exc_info=False,
            )
=======
            logging.error(log_str(dvc.nick, func.__name__, args), exc_info=False)
>>>>>>> 23d24ce1

            if dvc.nick in {"EXC_LASER", "DEP_SHUTTER", "TDC"}:
                return False

        except VisaIOError as exc:
<<<<<<< HEAD
            dvc.error_dict[dvc.nick] = build_err_msg(exc)
            logging.error(
                f'{const.DVC_LOG_DICT[dvc.nick]} didn\'t respond to {func.__name__}({args[0] if args != () else ""})',
                exc_info=False,
            )

=======
>>>>>>> 23d24ce1
            if dvc.nick == "DEP_LASER":
                dvc.error_dict[dvc.nick] = build_err_msg(exc)
                logging.error(log_str(dvc.nick, func.__name__, args), exc_info=False)
                return -999

            if dvc.nick == "STAGE":
                dvc.error_dict[dvc.nick] = build_err_msg(exc)
                logging.error(log_str(dvc.nick, func.__name__, args), exc_info=False)
                return False

            else:
                raise

        except (AttributeError, OSError, FtdiError) as exc:
            if dvc.nick == "UM232":
                dvc.error_dict[dvc.nick] = build_err_msg(exc)
<<<<<<< HEAD
                logging.error(
                    f'{const.DVC_LOG_DICT[dvc.nick]} didn\'t respond to {func.__name__}({args[0] if args != () else ""})',
                    exc_info=False,
                )
=======
                logging.error(log_str(dvc.nick, func.__name__, args), exc_info=False)
>>>>>>> 23d24ce1
                return False

            else:
                raise exc

        except UC480Error as exc:
            dvc.error_dict[dvc.nick] = build_err_msg(exc)
<<<<<<< HEAD
            logging.error(
                f'{const.DVC_LOG_DICT[dvc.nick]} didn\'t respond to {func.__name__}({args[0] if args != () else ""})',
                exc_info=False,
            )
=======
            logging.error(log_str(dvc.nick, func.__name__, args), exc_info=False)

        except TypeError:
            if dvc.nick == "CAMERA":
                logging.warning(log_str(dvc.nick, func.__name__, args))
>>>>>>> 23d24ce1

    return wrapper_error_handler


def error_checker(nick_set=None):
    """
    Decorator for clean handeling of GUI interactions with errorneous devices.
    Checks for errors in devices associated with 'func' and shows error box
    if exist.

    nick_set - a set of all device nicks to check for errors
        before attempting the decorated func()

    """

    def outer_wrapper(func):
        """Doc."""

        @functools.wraps(func)
        def inner_wrapper(self, *args, **kwargs):
            """Doc."""

            if nick_set is not None:
                count = 0
                txt = ""
                for nick in nick_set:
                    err_msg = self._app.error_dict[nick]

                    if err_msg is not None:
                        txt += f"{nick} error.\n"
                        count += 1

                if count > 0:
                    txt += "\nClick relevant LED for details."
                    Error(custom_txt=txt, custom_title=f"Errors ({count})").display()

                else:
                    return func(self, *args, **kwargs)

            else:
                nick = args[0]
                err_msg = self._app.error_dict[nick]

                if err_msg is not None:
                    txt = f"{nick} error.\n\nClick relevant LED for details."
                    Error(custom_txt=txt).display()
                else:
                    return func(self, *args, **kwargs)

        return inner_wrapper

    return outer_wrapper


def logic_error_handler(func):
    """Doc."""

    @functools.wraps(func)
    def wrapper_error_handler(*args, **kwargs):
        """Doc."""

        try:
            return func(*args, **kwargs)

        except FileNotFoundError as exc:
            Error(**build_err_msg(exc)).display()

    return wrapper_error_handler<|MERGE_RESOLUTION|>--- conflicted
+++ resolved
@@ -52,30 +52,6 @@
                 if not hasattr(dvc, "state"):  # initial toggle error
                     dvc.error_dict[dvc.nick] = build_err_msg(exc)
                     logging.error(
-<<<<<<< HEAD
-                        f'{const.DVC_LOG_DICT[dvc.nick]} didn\'t respond to {func.__name__}({args[0] if args != () else ""})',
-                        exc_info=False,
-                    )
-                else:
-                    logging.warning(
-                        f'{const.DVC_LOG_DICT[dvc.nick]} didn\'t respond to {func.__name__}({args[0] if args != () else ""})',
-                    )
-                    return -999
-
-            elif dvc.nick == "DEP_SHUTTER":
-                logging.error(
-                    f'{const.DVC_LOG_DICT[dvc.nick]} didn\'t respond to {func.__name__}({args[0] if args != () else ""})',
-                    exc_info=False,
-                )
-                return False
-
-            elif dvc.nick == "UM232":
-                dvc.error_dict[dvc.nick] = build_err_msg(exc)
-                logging.error(
-                    f'{const.DVC_LOG_DICT[dvc.nick]} didn\'t respond to {func.__name__}({args[0] if args != () else ""})',
-                    exc_info=False,
-                )
-=======
                         log_str(dvc.nick, func.__name__, args), exc_info=False
                     )
                 else:
@@ -87,34 +63,18 @@
                 logging.error(log_str(dvc.nick, func.__name__, args), exc_info=False)
                 return False
 
->>>>>>> 23d24ce1
             else:
                 raise exc
 
         except DaqError as exc:
             dvc.error_dict[dvc.nick] = build_err_msg(exc)
-<<<<<<< HEAD
-            logging.error(
-                f'{const.DVC_LOG_DICT[dvc.nick]} didn\'t respond to {func.__name__}({args[0] if args != () else ""})',
-                exc_info=False,
-            )
-=======
             logging.error(log_str(dvc.nick, func.__name__, args), exc_info=False)
->>>>>>> 23d24ce1
 
             if dvc.nick in {"EXC_LASER", "DEP_SHUTTER", "TDC"}:
                 return False
 
         except VisaIOError as exc:
-<<<<<<< HEAD
-            dvc.error_dict[dvc.nick] = build_err_msg(exc)
-            logging.error(
-                f'{const.DVC_LOG_DICT[dvc.nick]} didn\'t respond to {func.__name__}({args[0] if args != () else ""})',
-                exc_info=False,
-            )
-
-=======
->>>>>>> 23d24ce1
+            
             if dvc.nick == "DEP_LASER":
                 dvc.error_dict[dvc.nick] = build_err_msg(exc)
                 logging.error(log_str(dvc.nick, func.__name__, args), exc_info=False)
@@ -129,16 +89,11 @@
                 raise
 
         except (AttributeError, OSError, FtdiError) as exc:
+            
             if dvc.nick == "UM232":
                 dvc.error_dict[dvc.nick] = build_err_msg(exc)
-<<<<<<< HEAD
-                logging.error(
-                    f'{const.DVC_LOG_DICT[dvc.nick]} didn\'t respond to {func.__name__}({args[0] if args != () else ""})',
-                    exc_info=False,
-                )
-=======
                 logging.error(log_str(dvc.nick, func.__name__, args), exc_info=False)
->>>>>>> 23d24ce1
+                
                 return False
 
             else:
@@ -146,18 +101,11 @@
 
         except UC480Error as exc:
             dvc.error_dict[dvc.nick] = build_err_msg(exc)
-<<<<<<< HEAD
-            logging.error(
-                f'{const.DVC_LOG_DICT[dvc.nick]} didn\'t respond to {func.__name__}({args[0] if args != () else ""})',
-                exc_info=False,
-            )
-=======
             logging.error(log_str(dvc.nick, func.__name__, args), exc_info=False)
 
         except TypeError:
             if dvc.nick == "CAMERA":
                 logging.warning(log_str(dvc.nick, func.__name__, args))
->>>>>>> 23d24ce1
 
     return wrapper_error_handler
 

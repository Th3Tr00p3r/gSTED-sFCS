# -*- coding: utf-8 -*-
"""Error handeling."""

import asyncio
import functools
import logging
import sys
import traceback
from typing import Callable

from instrumental.drivers.cameras.uc480 import UC480Error
from nidaqmx.errors import DaqError
from pyftdi.ftdi import FtdiError
from pyvisa.errors import VisaIOError

import utilities.constants as const
from utilities.dialog import Error


class CounterError(Exception):
    """Doc."""

    def __init__(self, msg):
        super().__init__(msg)


def build_err_dict(exc: Exception) -> str:
    """Doc."""

    exc_type, _, tb = sys.exc_info()
    exc_type = exc_type.__name__
    frmtd_tb = ("\n".join(traceback.format_tb(tb)),)

    return dict(exc_type=exc_type, exc_msg=str(exc), exc_tb=frmtd_tb[0])


def log_str(nick: str, func_name: str, arg) -> str:
    """Doc."""

    return f'{const.DVC_LOG_DICT[nick]} didn\'t respond to {func_name}("{arg}") call'


def resolve_dvc_exc(exc: Exception, func: Callable, arg: str, dvc) -> int:
    """Decides what to do with caught, device-related exceptions"""

    if isinstance(exc, ValueError):
        if dvc.nick == "DEP_LASER":
            if not hasattr(dvc, "state"):  # initial toggle error
                dvc.error_dict[dvc.nick] = build_err_dict(exc)
                logging.error(log_str(dvc.nick, func.__name__, arg), exc_info=False)
            else:
                logging.warning(log_str(dvc.nick, func.__name__, arg))
                return -999

        elif dvc.nick in {"DEP_SHUTTER", "UM232"}:
            dvc.error_dict[dvc.nick] = build_err_dict(exc)
            logging.error(log_str(dvc.nick, func.__name__, arg), exc_info=False)
            return 0

        else:
            raise exc

    elif isinstance(exc, DaqError):
        dvc.error_dict[dvc.nick] = build_err_dict(exc)
        logging.error(log_str(dvc.nick, func.__name__, arg), exc_info=False)

        if dvc.nick in {"EXC_LASER", "DEP_SHUTTER", "TDC"}:
            return 0

    elif isinstance(exc, VisaIOError):
        if dvc.nick == "DEP_LASER":
            dvc.error_dict[dvc.nick] = build_err_dict(exc)
            logging.error(log_str(dvc.nick, func.__name__, arg), exc_info=False)
            return -999

<<<<<<< HEAD
        except VisaIOError as exc:
            
            if dvc.nick == "DEP_LASER":
                dvc.error_dict[dvc.nick] = build_err_msg(exc)
                logging.error(log_str(dvc.nick, func.__name__, args), exc_info=False)
                return -999
=======
        if dvc.nick == "STAGE":
            dvc.error_dict[dvc.nick] = build_err_dict(exc)
            logging.error(log_str(dvc.nick, func.__name__, arg), exc_info=False)
            return 0
>>>>>>> 8eee8f0a

        else:
            raise

    elif isinstance(exc, (AttributeError, OSError, FtdiError)):
        if dvc.nick == "UM232":
            dvc.error_dict[dvc.nick] = build_err_dict(exc)
            logging.error(log_str(dvc.nick, func.__name__, arg), exc_info=False)
            return 0

<<<<<<< HEAD
        except (AttributeError, OSError, FtdiError) as exc:
            
            if dvc.nick == "UM232":
                dvc.error_dict[dvc.nick] = build_err_msg(exc)
                logging.error(log_str(dvc.nick, func.__name__, args), exc_info=False)
                
                return False
=======
        else:
            raise exc
>>>>>>> 8eee8f0a

    elif isinstance(exc, UC480Error):
        dvc.error_dict[dvc.nick] = build_err_dict(exc)
        logging.error(log_str(dvc.nick, func.__name__, arg), exc_info=False)

    elif isinstance(exc, TypeError):
        if dvc.nick == "CAMERA":
            logging.warning(log_str(dvc.nick, func.__name__, arg))

    else:
        raise exc


def dvc_err_hndlr(func):
    """decorator for clean handling of various known device errors."""
    # TODO: decide what to do with multiple errors - make a list (could explode?) or leave only the first?

    if asyncio.iscoroutinefunction(func):

        @functools.wraps(func)
        async def wrapper(dvc, *args, **kwargs):
            """Doc."""

            try:
                return await func(dvc, *args, **kwargs)

            except Exception as exc:
                first_arg, *_ = args
                return resolve_dvc_exc(exc, func, first_arg, dvc)

    else:

        @functools.wraps(func)
        def wrapper(dvc, *args, **kwargs):
            """Doc."""

            try:
                return func(dvc, *args, **kwargs)

            except Exception as exc:
                first_arg, *_ = args
                return resolve_dvc_exc(exc, func, first_arg, dvc)

    return wrapper


def error_checker(nick_set: set = None) -> Callable:
    """
    Decorator for clean handeling of GUI interactions with errorneous devices.
    Checks for errors in devices associated with 'func' and shows error box
    if exist.

    nick_set - a set of all device nicks to check for errors
        before attempting the decorated func()

    """

    def outer_wrapper(func):
        """Doc."""

        @functools.wraps(func)
        def inner_wrapper(self, *args, **kwargs):
            """Doc."""

            if nick_set is not None:
                count = 0
                txt = ""
                for nick in nick_set:
                    err_msg = self._app.error_dict[nick]

                    if err_msg is not None:
                        txt += f"{nick} error.\n"
                        count += 1

                if count > 0:
                    txt += "\nClick relevant LED for details."
                    Error(custom_txt=txt, custom_title=f"Errors ({count})").display()

                else:
                    return func(self, *args, **kwargs)

            else:
                nick = args[0]
                err_msg = self._app.error_dict[nick]

                if err_msg is not None:
                    txt = f"{nick} error.\n\nClick relevant LED for details."
                    Error(custom_txt=txt).display()
                else:
                    return func(self, *args, **kwargs)

        return inner_wrapper

    return outer_wrapper


def logic_error_handler(func):
    """Doc."""

    @functools.wraps(func)
    def wrapper_error_handler(*args, **kwargs):
        """Doc."""

        try:
            return func(*args, **kwargs)

        except FileNotFoundError as exc:
            Error(**build_err_dict(exc)).display()

    return wrapper_error_handler<|MERGE_RESOLUTION|>--- conflicted
+++ resolved
@@ -73,19 +73,10 @@
             logging.error(log_str(dvc.nick, func.__name__, arg), exc_info=False)
             return -999
 
-<<<<<<< HEAD
-        except VisaIOError as exc:
-            
-            if dvc.nick == "DEP_LASER":
-                dvc.error_dict[dvc.nick] = build_err_msg(exc)
-                logging.error(log_str(dvc.nick, func.__name__, args), exc_info=False)
-                return -999
-=======
         if dvc.nick == "STAGE":
             dvc.error_dict[dvc.nick] = build_err_dict(exc)
             logging.error(log_str(dvc.nick, func.__name__, arg), exc_info=False)
             return 0
->>>>>>> 8eee8f0a
 
         else:
             raise
@@ -96,18 +87,8 @@
             logging.error(log_str(dvc.nick, func.__name__, arg), exc_info=False)
             return 0
 
-<<<<<<< HEAD
-        except (AttributeError, OSError, FtdiError) as exc:
-            
-            if dvc.nick == "UM232":
-                dvc.error_dict[dvc.nick] = build_err_msg(exc)
-                logging.error(log_str(dvc.nick, func.__name__, args), exc_info=False)
-                
-                return False
-=======
         else:
             raise exc
->>>>>>> 8eee8f0a
 
     elif isinstance(exc, UC480Error):
         dvc.error_dict[dvc.nick] = build_err_dict(exc)

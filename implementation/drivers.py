import pyvisa as visa
import nidaqmx
<<<<<<< HEAD
import implementation.constants as const
from instrumental.drivers.cameras.uc480 import UC480_Camera # NOQA
=======
from instrumental.drivers.cameras.uc480 import UC480_Camera as Camera # NOQA
import implementation.logic as logic
>>>>>>> fc1fb740
#import time #testing
# TODO: add parent classes for general visa and daqmx control

<<<<<<< HEAD
class Camera():
    
    def __init__(self):
        
        self.driver = UC480_Camera(reopen_policy='new')
=======
class VISAInstrument():
    
    def __init__(self, nick, address,
                       read_termination='',
                       write_termination=''):
        
        self.nick = nick
        self.address = address
        self.state = False
        self.read_termination = read_termination
        self.write_termination = write_termination
        self.rm = visa.ResourceManager()
    
    class Task():
        
        def __init__(self, inst):

            self.inst = inst
            
    
        def __enter__(self):
            
            self.rsrc = self.inst.rm.open_resource(self.inst.address,
                                                               read_termination=self.inst.read_termination,
                                                               write_termination=self.inst.write_termination)
            return self.rsrc
        
        def __exit__(self, exc_type, exc_value, exc_tb):
            
            self.rsrc.close()
    
    def write(self, cmnd):
        
        with VISAInstrument.Task(self) as task:
            task.write(cmnd)
    
    def query(self, cmnd):
        
        with VISAInstrument.Task(self) as task:
            reply = task.query(cmnd)
            try:
                return float(reply)
            except:
                return -999                
>>>>>>> fc1fb740
    
class ExcitationLaser():
    
    def __init__(self, nick, address):
        
        self.nick = nick
        self.address = address
        self.comm_type = 'DO' # to be used for a general definition of daqmx class
        # Turn OFF if somehow ON
        with nidaqmx.Task() as task:
            task.do_channels.add_do_chan(self.address)
            task.write(False)
        self.state = False
    
    def toggle(self):
        
        with nidaqmx.Task() as task:
            task.do_channels.add_do_chan(self.address)
            self.state = not self.state
            task.write(self.state)

class DepletionLaser(VISAInstrument):
    '''
    Control depletion laser through pyVISA
    '''
    
    def __init__(self, nick, address):
        
        self.mode = None
        self.current = None
        self.power = None
        super().__init__(nick=nick, address=address,
                               read_termination = '\r', 
                               write_termination = '\r')
        self.toggle(False)
        self.state = False
        self.temp = -999
        self.mode = 'current'
    
    def toggle(self, bool):
        
        if self.temp > 52 :
            if bool:
                self.write('setLDenable 1')
            else:
                self.write('setLDenable 0')
        else:
            logic.Error(error_txt='SHG temperature too low.')
        
    def get_SHG_temp(self):
        self.temp = self.query('SHGtemp')
        return self.temp
    
    def get_power(self):
        
        return self.query('Power 0')
    
    def get_current(self):
        
        return self.query('LDcurrent 1')
    
    def set_current(self, value):
        
        # check that current value is within range
        if (float(value) <= 2500) and (float(value) >= 1500):
            # change the mode to current
            self.write('Powerenable 0')
            # test that mode has changed
            if not self.query('Getpowerenable'):
                self.mode = 'current'
            else:
                logic.Error(error_txt='Something went wrong'
                                      'with the mode setting.')
                return
            self.write('setLDcur 1 ' + value)
        
            

class DepletionShutter():
    '''
    Depletion Shutter Control
    '''
    def __init__(self, nick, address):
        '''
        Instatiate object and close the shutter
        '''
        self.nick = nick
        self.address = address
        self.comm_type = 'DO'
        self.toggle(False)
        self.state = False
    
    def toggle(self,  bool):
        
        with nidaqmx.Task() as task:
            task.do_channels.add_do_chan(self.address)
            task.write(bool)
    
class StepperStage():
    '''
    Control stepper stage through arduino chip using PyVISA.
    This device operates slowly and needs special care.
    '''
    
    def __init__(self, nick, address):
        
        self.nick = nick
        self.address = address
        self.rm = visa.ResourceManager()
        self.state = False
    
    def open(self):
        
        self.rsrc = self.rm.open_resource(self.address)
        self.state = True
        
    def close(self):
        
        self.rsrc.close()
        self.state = False
    
    def move(self, dir=None,  steps=None):
        
        cmd_dict = {'UP': (lambda steps: 'my ' + str(-steps)),
                          'DOWN': (lambda steps: 'my ' + str(steps)),
                          'LEFT': (lambda steps: 'mx ' + str(steps)),
                          'RIGHT': (lambda steps: 'mx ' + str(-steps))
                        }
        self.rsrc.write(cmd_dict[dir](steps))
    
    def release(self):

        self.rsrc.write('ryx ')

        ####TESTING####
        
##        print('settings channel input: ',  chan)
##        local_sys = nidaqmx.system.System.local()
##        local_driver_v = local_sys.driver_version
##        
##        print('DAQmx {0}.{1}.{2}'.format(local_driver_v.major_version, local_driver_v.minor_version,
##                                                         local_driver_v.update_version))
##        for device in local_sys.devices:
##            print('Device Name: {0}, Product Category: {1}, Product Type: {2}'.format(
##                    device.name, device.product_category, device.product_type))
##            device.self_test_device()
##            print('digital ports: ',  device.do_ports.channel_names)
##            print('digital lines: ',  device.di_lines.channel_names)
            
        ####TESTING####<|MERGE_RESOLUTION|>--- conflicted
+++ resolved
@@ -1,22 +1,15 @@
 import pyvisa as visa
 import nidaqmx
-<<<<<<< HEAD
-import implementation.constants as const
 from instrumental.drivers.cameras.uc480 import UC480_Camera # NOQA
-=======
-from instrumental.drivers.cameras.uc480 import UC480_Camera as Camera # NOQA
 import implementation.logic as logic
->>>>>>> fc1fb740
 #import time #testing
-# TODO: add parent classes for general visa and daqmx control
-
-<<<<<<< HEAD
+
 class Camera():
     
     def __init__(self):
         
         self.driver = UC480_Camera(reopen_policy='new')
-=======
+
 class VISAInstrument():
     
     def __init__(self, nick, address,
@@ -61,7 +54,6 @@
                 return float(reply)
             except:
                 return -999                
->>>>>>> fc1fb740
     
 class ExcitationLaser():
     

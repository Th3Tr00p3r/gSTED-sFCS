--- conflicted
+++ resolved
@@ -13,6 +13,7 @@
 
 import matplotlib.pyplot as plt
 import numpy as np
+from CorrFuncDataClass import CorrFuncDataClass
 from MatlabUtilities import (
     loadmat,  # loads matfiles with structures (scipy.io does not do structures)
 )
@@ -20,13 +21,13 @@
 from scipy import ndimage, stats
 from skimage import filters as skifilt
 from skimage import morphology
+from SoftwareCorrelatorModule import CorrelatorType, SoftwareCorrelatorClass
 
 sys.path.append(os.path.dirname(__file__))
 # sys.path.append('//Users/oleg/Documents/Python programming/FCS Python/')
 
-<<<<<<< HEAD
-
-class CorrFuncTDCclass:
+
+class CorrFuncTDCclass(CorrFuncDataClass):
     def __init__(self):
         self.data = {
             "Version": 2,
@@ -344,6 +345,8 @@
                     plt.plot(ROI1["col"], ROI1["row"], color="white")
                     # now back
                     BW[1::2, :] = np.flip(BW[1::2, :], 1)
+                    ROI2 = {"row": np.array(ROI["row"]), "col": np.array(ROI["col"])}
+                    plt.plot(ROI2["col"], ROI2["row"], color="white")
 
                     # get image line correlation to subtract trends
                     Img = P.Image * P.BWmask
@@ -406,389 +409,145 @@
                 pixNumber[belongToLine].astype("int"),
                 bins=np.arange(-0.5, AnglularScanSettings["PointsPerLineTotal"]),
             )
-=======
-from CorrFuncDataClass import CorrFuncDataClass
-from PhotonDataClass import PhotonDataClass
-from SoftwareCorrelatorModule import SoftwareCorrelatorClass, CorrelatorType
-from MatlabUtilities import loadmat #loads matfiles with structures (scipy.io does not do structures)
-
-class CorrFuncTDCclass(CorrFuncDataClass):
-    def __init__(self): 
-        self.data = {'Version' : 2, 'LineEndAdder': 1000, 'Data': list()} #dictionary to hold the data
-                    
-        self.TDCcalib = dict() #dictionary for TDC calibration
-                        
-        self.IsDataOnDisk = False #saving data on disk to free RAM 
-        self.DataFileNameOnDisk = ''
-        self.DataNameOnDisk = ''
-        self.AfterPulseParam = ('MultiExponentFit', 1e5*np.array([0.183161051158731, 0.021980256326163,   
-                        6.882763042785681, 0.154790280034295,  0.026417532300439, 
-                        0.004282749744374, 0.001418363840077,   0.000221275818533]))
-        
-        
-        
-        
-    def DoReadFPGAdata(self, fpathtmpl, FixShift = False, LineEndAdder = 1000, ROISelection = 'auto'):
-            print('Loading FPGA data...')
-            # fpathtmpl : template of complete path to data
-            
-            fpathes = glob.glob(fpathtmpl)
-            assert (fpathes), 'No files found! Check file template!'
-
-            #order filenames
-            folderpath_fnametmpl = os.path.split(fpathtmpl) #splits in folderpath and filename template
-            fnametmpl, file_extension = os.path.splitext(folderpath_fnametmpl[1]) # splits filename template into the name template proper and its extension
-
-            # Nfile = list()
-            # for fpath in fpathes:
-            #     folderpath_fname = os.path.split(fpath) #splits in folderpath and filename
-            #     fname, file_extension = os.path.splitext(folderpath_fname[1]) # splits filename into the name proper and its extension
-            #     temp = re.split(fnametmpl, fname)
-            #     Nfile.append(int(temp[1])) #file number
-            # Nfile = np.array(Nfile)
-            # J = np.argsort(Nfile)
-            # fpathes = fpathes[J]
-            fpathes.sort(key = lambda fpath: re.split(fpathtmpl[:-4], os.path.splitext(fpath)[0])[1])
-                        
-            for fpath in fpathes:
-                print('Loading ' + fpath)
-                folderpath_fname = os.path.split(fpath) #splits in folderpath and filename
-                fname, file_extension = os.path.splitext(folderpath_fname[1]) # splits filename into the name proper and its extension
-            
-                #test type of file and open accordingly
-                if file_extension == '.mat':
-                    filedict = loadmat(fpath)
-                    if 'SystemInfo' in filedict.keys():
-                        SystemInfo = filedict['SystemInfo']
-                        if 'AfterPulseParam' in SystemInfo.keys():
-                            self.AfterPulseParam = SystemInfo['AfterPulseParam']
-                       
-                                 
-                    #patching for new parameters
-                    
-                    if isinstance(self.AfterPulseParam, np.ndarray):    
-                        self.AfterPulseParam = ('MultiExponentFit', np.array(1e5*[0.183161051158731, 0.021980256326163,   
-                                                    6.882763042785681, 0.154790280034295,  0.026417532300439, 
-                                                    0.004282749744374, 0.001418363840077,   0.000221275818533]))
-
-                    FullData = filedict['FullData']
-                    P = PhotonDataClass()
-                    P.DoConvertFPGAdataToPhotons(np.array(FullData['Data']).astype('B'), Version = FullData['Version'])
-                    self.LaserFreq = FullData['LaserFreq']*1e6
-                    self.FPGAfreq = FullData['FpgaFreq']*1e6
-                    
-                    if 'CircleSpeed_um_sec' in FullData.keys():                       
-                        self.V_um_ms = FullData['CircleSpeed_um_sec']/1000 #to um/ms
-                    
-                    if 'AnglularScanSettings' in FullData.keys():  #angular scan
-                        AnglularScanSettings = FullData['AnglularScanSettings']
-                        AnglularScanSettings['LinearPart'] = np.array(AnglularScanSettings['LinearPart'])
-                        P.LineEndAdder = LineEndAdder
-                        self.V_um_ms = AnglularScanSettings['ActualSpeed']/1000  #to um/ms 
-                        rntime = P.runtime
-                        Cnt, PixNoTot, pixNumber, LineNo = self.DoConvertAngularScanToImage(rntime, AnglularScanSettings)
-                        
-                        # PixNoTot = np.floor(rntime*AnglularScanSettings['SampleFreq']/self.LaserFreq)
-                        # pixNumber = mod(PixNoTot, AnglularScanSettings['PointsPerLineTotal']) #to which pixel photon belongs
-                        # LineNoTot = np.floor(PixNoTot/AnglularScanSettings['PointsPerLineTotal'])
-                        # LineNo = np.mod(LineNoTot, AnglularScanSettings['NofLines']+1) # one more line is for return to starting positon
-                        # Cnt = np.empty((AnglularScanSettings['NofLines']+1, AnglularScanSettings['PointsPerLineTotal']), dtype = 'int')
-                        # for j in range(AnglularScanSettings['NofLines']+1):
-                        #     belongToLine = (LineNo.astype('int') == j)
-                        #     CntLine, bins = np.histogram(pixNumber[belongToLine].astype('int'), 
-                        #                         bins = np.arange(-0.5, AnglularScanSettings['PointsPerLineTotal']))
-                        #     Cnt[j, :] = CntLine
-                    
-                        
-                        if FixShift:
-                            score = list()
-                            pixShifts = list()
-                            minPixShift = - np.round(Cnt.shape[1]/2)
-                            maxPixShift = minPixShift+Cnt.shape[1]+1
-                            for pixShift in np.arange(minPixShift, maxPixShift).astype(int):
-                                Cnt2 = np.roll(Cnt, pixShift)
-                                diffCnt2 = (Cnt2[:-1:2, :] - np.flip(Cnt2[1::2, :], 1))**2
-                                score.append(diffCnt2.sum())
-                                pixShifts.append(pixShift)
-                            score = np.array(score)
-                            pixShifts = np.array(pixShifts)                                
-                            pixShift = pixShifts[score.argmin()]
-                                                
-                            rntime = P.runtime + pixShift*self.LaserFreq/AnglularScanSettings['SampleFreq']
-                            Cnt, PixNoTot, pixNumber, LineNo = self.DoConvertAngularScanToImage(rntime, AnglularScanSettings)
-
-                        else:
-                           pixShift = 0
-                        
-                        #invert every second line
-                        Cnt[1::2, :] =  np.flip(Cnt[1::2, :], 1)
-
-                       
-                        if ROISelection == 'auto':
-                            classes = 4                            
-                            thresh = skifilt.threshold_multiotsu(skifilt.median(Cnt), classes) #minor filtering of outliers
-                            CntDig = np.digitize(Cnt, bins=thresh)
-                            plateauLevel = np.median(Cnt[CntDig == (classes-1)])
-                            stdPlateau = stats.median_absolute_deviation(Cnt[CntDig == (classes-1)])
-                            devCnt = Cnt - plateauLevel
-                            BW = (devCnt > - stdPlateau)
-                            BW = ndimage.binary_fill_holes(BW);
-                            Ropen = 3;
-                            diskOpen = morphology.selem.disk(Ropen)
-                            BW = morphology.opening(BW, selem = diskOpen) 
-                        
-                        # elif  ROISelection == 'manual'):
-                        #      subplot(1, 1, 1)
-                        #     imagesc(Cnt)
-                        #     title('Use polygon tool to make selection', 'FontSize', 20)
-                        #     figure(gcf)
-
-                        #     if exist('ROI'),
-                        #         hPoly = impoly(gca, ROI);
-                        #     else
-                        #         hPoly = impoly;
-                        #     end;
-                        #     BW = hPoly.createMask;
-                        #     ROI = hPoly.getPosition;
-
-                        
-                        
-                            
-                        BW[1::2, :] =  np.flip(BW[1::2, :], 1)
-                        # cut edges
-                        BWtemp = np.zeros(BW.shape)
-                        BWtemp[:, AnglularScanSettings['LinearPart'].astype('int')] = BW[:, AnglularScanSettings['LinearPart'].astype('int')]
-                        BW = BWtemp
-                        # discard short and fill long rows
-                        M2 = np.sum(BW, axis = 1)
-                        BW[M2 < 0.5*M2.max(), :] = False
-                        LineStarts = np.array([], dtype = 'int')
-                        LineStops = np.array([], dtype = 'int')
-                        LineStartLabels = np.array([], dtype = 'int')
-                        LineStopLabels = np.array([], dtype = 'int')
-                        
-                        assert (LineEndAdder > BW.shape[0]), 'Number of lines larger than LineEndAdder! Increase LineEndAdder.'                            
-                        
-                        ROI = {'row': list(), 'col': list()}
-                        for j in range(BW.shape[0]):
-                            k = BW[j, :].nonzero()
-                            if (k[0].size > 0): # k is a tuple
-                                BW[j, k[0][0]:k[0][-1]] = True
-                                ROI['row'].insert(0,j)
-                                ROI['col'].insert(0, k[0][0])
-                                ROI['row'].append(j)
-                                ROI['col'].append(k[0][-1])
-                                
-                                LineStartsNewIndex = np.ravel_multi_index((j, k[0][0]),BW.shape, mode='raise', order='C')
-                                LineStartsNew = np.arange(LineStartsNewIndex, PixNoTot[-1], BW.size)
-                                LineStopsNewIndex = np.ravel_multi_index((j, k[0][-1]),BW.shape, mode='raise', order='C')
-                                LineStopsNew = np.arange(LineStopsNewIndex, PixNoTot[-1], BW.size)
-                                LineStartLabels = np.append(LineStartLabels, (-j*np.ones(LineStartsNew.shape)))
-                                LineStopLabels = np.append(LineStopLabels, ((-j-LineEndAdder)*np.ones(LineStopsNew.shape)))
-                                LineStarts = np.append(LineStarts, LineStartsNew)
-                                LineStops = np.append(LineStops, LineStopsNew)
-                        
-                        ROI['row'].append(ROI['row'][0]) #repeat first point to close the polygon
-                        ROI['col'].append(ROI['col'][0])
-                        LineStartLabels = np.array(LineStartLabels)
-                        LineStopLabels = np.array(LineStopLabels)
-                        LineStarts = np.array(LineStarts)
-                        LineStops = np.array(LineStops)
-                        rntimeLineStarts = np.round(LineStarts*self.LaserFreq/AnglularScanSettings['SampleFreq'])
-                        rntimeLineStops = np.round(LineStops*self.LaserFreq/AnglularScanSettings['SampleFreq'])
-                        
-                        rntime = np.hstack((rntimeLineStarts, rntimeLineStops, rntime))
-                        Jsort = np.argsort(rntime)
-                        rntime = rntime[Jsort]
-                        LineNo = np.hstack((LineStartLabels, LineStopLabels,
-                                            LineNo*BW[LineNo, pixNumber].flatten()))
-                        P.LineNo = LineNo[Jsort]
-                        Coarse = np.hstack((np.full(rntimeLineStarts.shape, np.nan), np.full(rntimeLineStops.shape, np.nan), 
-                                           P.coarse))
-                        P.coarse = Coarse[Jsort]
-                        Coarse = np.hstack((np.full(rntimeLineStarts.shape, np.nan), np.full(rntimeLineStops.shape, np.nan), 
-                                           P.coarse2))
-                        P.coarse2 = Coarse[Jsort]
-                        Fine = np.hstack((np.full(rntimeLineStarts.shape, np.nan), np.full(rntimeLineStops.shape, np.nan), 
-                                           P.fine))
-                        P.fine = Fine[Jsort]
-                        P.runtime = rntime
-
-
-                        # add line starts/stops to photon runtimes
-                        
-                        self.AnglularScanSettings =AnglularScanSettings
-                        plt.subplot(1, 1, 1)
-                        plt.imshow(Cnt)
-                        P.Image = Cnt
-                        folderpath_fname = os.path.split(fpath) #splits in folderpath and filename
-                        plt.title(folderpath_fname[1])
-                        # temporarily reverse rows again
-                        BW[1::2, :] =  np.flip(BW[1::2, :], 1)
-                        P.BWmask = BW
-                        #ROI1 = segmentation.find_boundaries(BW)
-                        ROI1  = {'row': np.array(ROI['row']), 'col': np.array(ROI['col'])}
-                        plt.plot(ROI1['col'], ROI1['row'], color = 'white')
-                        #now back
-                        BW[1::2, :] =  np.flip(BW[1::2, :], 1)
-                        ROI2  = {'row': np.array(ROI['row']), 'col': np.array(ROI['col'])}
-                        plt.plot(ROI2['col'], ROI2['row'], color = 'white')
-                        
-                        # get image line correlation to subtract trends
-                        Img = P.Image*P.BWmask  
-                        #lineNos = find(sum(P.BWmask, 2));
-                        P.ImageLineCorr = list()
-                        for j in range(ROI1['row'].min(), ROI1['row'].max()+1): 
-                            prof = Img[j]
-                            prof = prof[P.BWmask[j] > 0]
-                            C, lags = DoXcorr(prof, prof)                            
-                            C = C/prof.mean()**2-1
-                            C[0] = C[0] - 1/prof.mean() # subtracting shot noise, small stuff really
-                            P.ImageLineCorr.append({'lag' : lags*1000/AnglularScanSettings['SampleFreq'], #in ms
-                                                    'corrfunc' : C}) #C/mean(prof).^2-1;
-                        
-                        plt.show()
-                        plt.figure()
-                
-                # for key in self.data:
-                #     if not hasattr(P, key):
-                #         setattr(P, key, self.data[key])
-                        
- #                P = orderfields(P, obj.data);
-                P.fname = fname
-                P.fpath = fpath
-                self.data['Data'].append(P)
-        
-    def DoConvertAngularScanToImage(self, rntime, AnglularScanSettings): #utility function for opening Angular Scans
-        PixNoTot = np.floor(rntime*AnglularScanSettings['SampleFreq']/self.LaserFreq).astype('int')
-        pixNumber = np.mod(PixNoTot, AnglularScanSettings['PointsPerLineTotal']).astype('int') #to which pixel photon belongs
-        LineNoTot = np.floor(PixNoTot/AnglularScanSettings['PointsPerLineTotal']).astype('int')
-        LineNo = np.mod(LineNoTot, AnglularScanSettings['NofLines']+1).astype('int') # one more line is for return to starting positon
-        Cnt = np.empty((AnglularScanSettings['NofLines']+1, AnglularScanSettings['PointsPerLineTotal']), dtype = 'int')
-        for j in range(AnglularScanSettings['NofLines']+1):
-            belongToLine = (LineNo.astype('int') == j)
-            CntLine, bins = np.histogram(pixNumber[belongToLine].astype('int'), 
-                                    bins = np.arange(-0.5, AnglularScanSettings['PointsPerLineTotal']))
->>>>>>> 6e0cc8cd
             Cnt[j, :] = CntLine
 
         return Cnt, PixNoTot, pixNumber, LineNo
-<<<<<<< HEAD
+
+    def DoCorrelateRegularData(
+        self, RunDuration=-1, MinTimeFrac=0.5, MaxOutlierProb=1e-5, NrunsRequested=60
+    ):
+
+        # if self.IsDataOnDisk:
+        #     self.DoLoadDataFromDisk
+        #     DumpDataToDiskAfter = True
+        # else:
+        #     DumpDataToDiskAfter = False
+
+        CF = SoftwareCorrelatorClass()
+
+        if RunDuration < 0:  # auto determination of run duration
+            TotalDurationEstimate = 0
+            for P in self.data["Data"]:
+                time_stamps = np.diff(P.runtime)
+                mu = np.median(time_stamps) / np.log(2)
+                TotalDurationEstimate = (
+                    TotalDurationEstimate + mu * len(P.runtime) / self.LaserFreq
+                )
+
+            RunDuration = TotalDurationEstimate / NrunsRequested
+            print("Auto determination of run duration = " + str(RunDuration))
+
+        self.RequestedDuration = RunDuration
+        self.MinDurationFraction = MinTimeFrac
+        self.duration = np.array([])
+        self.lag = np.array([])
+        self.corrfunc = list()
+        self.weights = list()
+        self.CF_CR = list()
+        self.countrate = np.array([])
+
+        self.TotalDurationSkipped = 0
+
+        for P in self.data["Data"]:
+            print("Correlating " + P.fname)
+            # find additional outliers
+            time_stamps = np.diff(P.runtime)
+            mu = np.maximum(
+                np.median(time_stamps), stats.median_abs_deviation(time_stamps)
+            ) / np.log(
+                2
+            )  # for exponential distribution MEDIAN and MAD are the same, but for
+            # biexponential MAD seems more sensitive
+            maxTimeStamp = stats.expon.ppf(
+                1 - MaxOutlierProb / len(time_stamps), scale=mu
+            )
+            secEdges = np.asarray(time_stamps > maxTimeStamp).nonzero()[0]
+            NoOutliers = len(secEdges)
+            if NoOutliers > 0:
+                print(str(NoOutliers) + " of all outliers")
+
+            secEdges = np.append(np.insert(secEdges, 0, 0), len(time_stamps))
+            P.AllSectionEdges = np.array([secEdges[:-1], secEdges[1:]]).T
+
+            for j, sE in enumerate(P.AllSectionEdges):
+                # split into segments of approx time of RunDuration
+                SegmentTime = (P.runtime[sE[1]] - P.runtime[sE[0]]) / self.LaserFreq
+                if SegmentTime < MinTimeFrac * RunDuration:
+                    print(
+                        "Duration of segment No. "
+                        + str(j)
+                        + " of file "
+                        + P.fname
+                        + "is "
+                        + str(SegmentTime)
+                        + "s: too short. Skipping..."
+                    )
+                    self.TotalDurationSkipped = self.TotalDurationSkipped + SegmentTime
+                    continue
+
+                NoSplits = np.ceil(SegmentTime / RunDuration).astype("int")
+                Splits = np.linspace(
+                    0, np.diff(sE)[0].astype("int"), NoSplits + 1, dtype="int"
+                )
+                ts = time_stamps[sE[0] : sE[1]]
+
+                for k in range(NoSplits):
+                    ts_split = ts[Splits[k] : Splits[k + 1]]
+                    self.duration = np.append(
+                        self.duration, ts_split.sum() / self.LaserFreq
+                    )
+                    CF.DoSoftCrossCorrelator(
+                        ts_split,
+                        CorrelatorType.PhDelayCorrelator,
+                        timebase_ms=1000 / self.LaserFreq,
+                    )  # time base of 20MHz to ms
+                    if len(self.lag) < len(CF.lag):
+                        self.lag = CF.lag
+                        if self.AfterPulseParam[0] == "MultiExponentFit":
+                            # work with any number of exponents
+                            # y = beta(1)*exp(-beta(2)*t) + beta(3)*exp(-beta(4)*t) + beta(5)*exp(-beta(6)*t);
+                            beta = self.AfterPulseParam[1]
+                            self.AfterPulse = np.dot(
+                                beta[::2], np.exp(-np.outer(beta[1::2], self.lag))
+                            )
+
+                    self.corrfunc.append(CF.corrfunc)
+                    self.weights.append(CF.weights)
+                    self.countrate = np.append(self.countrate, CF.countrate)
+                    self.CF_CR.append(
+                        CF.countrate * CF.corrfunc - self.AfterPulse[: CF.corrfunc.size]
+                    )
+
+        for ind in range(len(self.corrfunc)):  # zero pad
+            padLen = len(self.lag) - len(self.corrfunc[ind])
+            self.corrfunc[ind] = np.pad(self.corrfunc[ind], (0, padLen), "constant")
+            self.weights[ind] = np.pad(self.weights[ind], (0, padLen), "constant")
+            self.CF_CR[ind] = np.pad(self.CF_CR[ind], (0, padLen), "constant")
+
+        self.corrfunc = np.array(self.corrfunc)
+        self.weights = np.array(self.weights)
+        self.CF_CR = np.array(self.CF_CR)
+
+        self.TotalDuration = self.duration.sum()
+        print(
+            str(self.TotalDurationSkipped)
+            + "s skipped out of "
+            + str(self.TotalDuration)
+            + "s."
+        )
+
+        # if ~isempty(obj.V_um_ms)
+        #     obj.DoSetVelocity(obj.V_um_ms);
+        # end
+
+        # if DumpDataToDiskAfter
+        #     obj.DoDumpDataToDisk,
+        # end
 
 
 def DoXcorr(
     a, b
 ):  # does correlation similar to Matlab xcorr, cuts positive lags, normalizes properly
-=======
-    
-    def DoCorrelateRegularData(self, RunDuration = -1, MinTimeFrac = 0.5, MaxOutlierProb = 1e-5, NrunsRequested = 60):
- 
-            # if self.IsDataOnDisk:
-            #     self.DoLoadDataFromDisk
-            #     DumpDataToDiskAfter = True
-            # else:
-            #     DumpDataToDiskAfter = False
-    
-            CF = SoftwareCorrelatorClass()    
-            
-            if (RunDuration < 0): #auto determination of run duration
-                TotalDurationEstimate = 0
-                for P in self.data['Data']:
-                    time_stamps = np.diff(P.runtime)
-                    mu = np.median(time_stamps)/np.log(2)
-                    TotalDurationEstimate = TotalDurationEstimate + mu*len(P.runtime)/self.LaserFreq
-                
-                RunDuration = TotalDurationEstimate/NrunsRequested
-                print('Auto determination of run duration = ' + str(RunDuration))
-
-            
-            self.RequestedDuration = RunDuration
-            self.MinDurationFraction = MinTimeFrac
-            self.duration = np.array([])
-            self.lag = np.array([])
-            self.corrfunc = list()
-            self.weights = list()
-            self.CF_CR = list()
-            self.countrate = np.array([])
-            
-            self.TotalDurationSkipped = 0
-            
- 
-            
-            for  P in self.data['Data']:
-                print('Correlating ' + P.fname)
-                # find additional outliers
-                time_stamps = np.diff(P.runtime)
-                mu = np.maximum(np.median(time_stamps), stats.median_abs_deviation(time_stamps))/np.log(2) #for exponential distribution MEDIAN and MAD are the same, but for 
-                # biexponential MAD seems more sensitive
-                maxTimeStamp = stats.expon.ppf(1-MaxOutlierProb/len(time_stamps), scale = mu)
-                secEdges = np.asarray(time_stamps > maxTimeStamp).nonzero()[0]
-                NoOutliers = len(secEdges)
-                if NoOutliers>0:
-                    print(str(NoOutliers) + ' of all outliers')
-                    
-                secEdges = np.append(np.insert(secEdges, 0, 0), len(time_stamps))
-                P.AllSectionEdges = np.array([secEdges[:-1], secEdges[1:]]).T   
-                
-
-                for j, sE in enumerate(P.AllSectionEdges):
-                   # split into segments of approx time of RunDuration
-                   SegmentTime = (P.runtime[sE[1]]-P.runtime[sE[0]])/self.LaserFreq
-                   if (SegmentTime < MinTimeFrac*RunDuration):
-                       print('Duration of segment No. ' + str(j) + ' of file ' + P.fname + 'is ' +
-                           str(SegmentTime) + 's: too short. Skipping...')
-                       self.TotalDurationSkipped = self.TotalDurationSkipped + SegmentTime
-                       continue
-                   
-                   
-                   NoSplits = np.ceil(SegmentTime/RunDuration).astype('int')
-                   Splits = np.linspace(0, np.diff(sE)[0].astype('int'), NoSplits+1, dtype = 'int')
-                   ts = time_stamps[sE[0]:sE[1]]
-                   
-                   for k in range(NoSplits):
-                       ts_split = ts[Splits[k]:Splits[k+1]]
-                       self.duration = np.append(self.duration, ts_split.sum()/self.LaserFreq)
-                       CF.DoSoftCrossCorrelator(ts_split, CorrelatorType.PhDelayCorrelator, timebase_ms = 1000/self.LaserFreq) # time base of 20MHz to ms
-                       if len(self.lag) < len(CF.lag):
-                            self.lag = CF.lag
-                            if self.AfterPulseParam[0] == 'MultiExponentFit': 
-                            # work with any number of exponents
-                            #y = beta(1)*exp(-beta(2)*t) + beta(3)*exp(-beta(4)*t) + beta(5)*exp(-beta(6)*t);
-                                beta = self.AfterPulseParam[1]
-                                self.AfterPulse = np.dot(beta[::2], np.exp(-np.outer(beta[1::2], self.lag)))
-                        
-                        
-                       self.corrfunc.append(CF.corrfunc)
-                       self.weights.append(CF.weights)
-                       self.countrate = np.append(self.countrate, CF.countrate)                                 
-                       self.CF_CR.append(CF.countrate*CF.corrfunc - self.AfterPulse[:CF.corrfunc.size])
-            
-            for ind in range(len(self.corrfunc)): #zero pad
-                padLen = len(self.lag) - len(self.corrfunc[ind])
-                self.corrfunc[ind] = np.pad(self.corrfunc[ind], (0, padLen), 'constant')
-                self.weights[ind] = np.pad(self.weights[ind], (0, padLen), 'constant')
-                self.CF_CR[ind] = np.pad(self.CF_CR[ind], (0, padLen), 'constant')
-                
-            
-            self.corrfunc = np.array(self.corrfunc)
-            self.weights = np.array(self.weights)
-            self.CF_CR = np.array(self.CF_CR)
-    
-            
-            self.TotalDuration = self.duration.sum()
-            print(str(self.TotalDurationSkipped) + 's skipped out of ' + str(self.TotalDuration) + 's.')
-            
-            # if ~isempty(obj.V_um_ms)
-            #     obj.DoSetVelocity(obj.V_um_ms);
-            # end
-            
-            # if DumpDataToDiskAfter
-            #     obj.DoDumpDataToDisk,
-            # end
-
-    
-def DoXcorr(a, b): # does correlation similar to Matlab xcorr, cuts positive lags, normalizes properly
->>>>>>> 6e0cc8cd
     if a.size != b.size:
         warn("For unequal lengths of a, b the meaning of lags is not clear!")
     C = np.correlate(a, b, mode="full")

"""Raw data handling."""

from contextlib import suppress
from dataclasses import dataclass
from typing import Any, List

import numpy as np
import scipy

from utilities import file_utilities, fit_tools
from utilities.display import Plotter
from utilities.helper import div_ceil


@dataclass
class TDCPhotonData:
    """Holds a single file's worth of processed, TDC-based, temporal photon data"""

    version: int
    coarse: np.ndarray
    coarse2: np.ndarray
    fine: np.ndarray
    runtime: np.ndarray
    all_section_edges: np.ndarray


@dataclass
class TDCCalibration:
    """Doc."""

    max_j: int
    coarse_bins: Any
    fine_bins: Any
    l_quarter_tdc: Any
    r_quarter_tdc: Any
    t_calib: Any
    hist_weight: Any
    delay_times: Any
    total_laser_pulses: int
    h: Any
    t_hist: Any
    all_hist: Any
    all_hist_norm: Any
    error_all_hist_norm: Any
    t_weight: Any


class TDCPhotonDataMixin:
    """Methods for creating and analyzing TDCPhotonData objects"""

    # NOTE: These are for mypy to be silent. The proper way to do it would be using abstract base classes (ABCs)
    data: List
    scan_type: str
    NAN_PLACEBO: int
    fpga_freq_hz: int
    template: str
    tdc_calib: TDCCalibration

    def convert_fpga_data_to_photons(
        self,
        byte_data,
        ignore_coarse_fine=False,
        version=3,
        locate_outliers=False,
        max_outlier_prob=1e-5,
        verbose=False,
        **kwargs,
    ) -> TDCPhotonData:
        """Doc."""

        if verbose:
            print("Converting raw data to photons...", end=" ")

        if version >= 2:
            group_len = 7
            maxval = 256 ** 3
        else:
            raise ValueError(f"Version ({version}) must be greater than 2")

        section_edges, tot_single_errors = _find_all_section_edges(byte_data, group_len)

        section_lengths = [edge_stop - edge_start for (edge_start, edge_stop) in section_edges]
        if verbose:
            if len(section_edges) > 1:
                print(
                    f"Found {len(section_edges)} sections of lengths: {', '.join(map(str, section_lengths))}. Using largest.",
                    end=" ",
                )
            else:
                print(f"Found a single section of length: {section_lengths[0]}.", end=" ")
            if tot_single_errors > 0:
                print(f"Encountered {tot_single_errors} ignoreable single errors.", end=" ")

        # using the largest section only
        largest_section_start_idx, largest_section_end_idx = section_edges[
            np.argmax(section_lengths)
        ]
        idxs = np.arange(largest_section_start_idx, largest_section_end_idx, group_len)

        # calculate the runtime in terms of the number of laser pulses since the beginning of the file
        runtime = (
            byte_data[idxs + 1] * 256 ** 2 + byte_data[idxs + 2] * 256 + byte_data[idxs + 3]
        ).astype(np.int64)

        time_stamps = np.diff(runtime)

        # find simple "inversions": the data with a missing byte
        # decrease in runtime on data j+1, yet the next runtime data (j+2) is higher than j.
        inv_idxs = np.where((time_stamps[:-1] < 0) & ((time_stamps[:-1] + time_stamps[1:]) > 0))[0]
        if (inv_idxs.size) != 0:
            if verbose:
                print(
                    f"Found {inv_idxs.size} instances of missing byte data, ad hoc fixing...",
                    end=" ",
                )
            temp = (time_stamps[inv_idxs] + time_stamps[inv_idxs + 1]) / 2
            time_stamps[inv_idxs] = np.floor(temp).astype(np.int64)
            time_stamps[inv_idxs + 1] = np.ceil(temp).astype(np.int64)
            runtime[inv_idxs + 1] = runtime[inv_idxs + 2] - time_stamps[inv_idxs + 1]

        # repairing drops in runtime (happens when number of laser pulses passes 'maxval')
        neg_time_stamp_idxs = np.where(time_stamps < 0)[0]
        for i in neg_time_stamp_idxs + 1:
            runtime[i:] += maxval

        # handling coarse and fine times (for gating)
        if not ignore_coarse_fine:
            coarse = byte_data[idxs + 4].astype(np.int16)
            fine = byte_data[idxs + 5].astype(np.int16)

            # some fix due to an issue in FPGA
            if version >= 3:
                coarse_mod64 = np.mod(coarse, 64)
                coarse2 = coarse_mod64 - np.mod(coarse_mod64, 4) + (coarse // 64)
                coarse = coarse_mod64
            else:
                coarse = coarse
                coarse2 = None
        else:
            coarse = None
            coarse2 = None
            fine = None

        time_stamps = np.diff(runtime).astype(np.int32)

        # find additional outliers (improbably large time_stamps) and break into
        # additional segments if they exist.
        # for exponential distribution MEDIAN and MAD are the same, but for
        # biexponential MAD seems more sensitive
        if locate_outliers:  # relevent for static data
            mu = max(
                np.median(time_stamps), np.abs(time_stamps - time_stamps.mean()).mean()
            ) / np.log(2)
            max_time_stamp = scipy.stats.expon.ppf(
                1 - max_outlier_prob / len(time_stamps), scale=mu
            )
            sec_edges = (time_stamps > max_time_stamp).nonzero()[0].tolist()
            if (n_outliers := len(sec_edges)) > 0:
                print(f"found {n_outliers} outliers.", end=" ")
            sec_edges = [0] + sec_edges + [len(time_stamps)]
            all_section_edges = np.array([sec_edges[:-1], sec_edges[1:]]).T
        else:
            all_section_edges = None

        if verbose:
            print("Done.")

        return TDCPhotonData(
            version=version,
            coarse=coarse,
            coarse2=coarse2,
            fine=fine,
            runtime=runtime,
            all_section_edges=all_section_edges,
        )

    @file_utilities.rotate_data_to_disk
    def calibrate_tdc(  # NO#QA C901
        self,
        tdc_chain_length=128,
        pick_valid_bins_method="auto",
        pick_calib_bins_method="auto",
        calib_time_s=40e-9,
        n_zeros_for_fine_bounds=10,
        fine_shift=0,
        time_bins_for_hist_ns=0.1,
        example_photon_data=None,
        sync_coarse_time_to=None,
        forced_valid_coarse_bins=np.arange(19),
        forced_calibration_coarse_bins=np.arange(3, 12),
<<<<<<< HEAD
        should_plot=True,
        **kwargs,
    ):
=======
        should_plot=False,
        parent_axes=None,
    ) -> None:
>>>>>>> 8b775b72
        """Doc."""

        print("\nCalibrating TDC...", end=" ")

        # keep runtime elements of each file for array size allocation
        n_elem = np.cumsum([0] + [p.runtime.size for p in self.data])

        # unite coarse and fine times from all files
        coarse = np.empty(shape=(n_elem[-1],), dtype=np.int16)
        fine = np.empty(shape=(n_elem[-1],), dtype=np.int16)
        for i, p in enumerate(self.data):
            coarse[n_elem[i] : n_elem[i + 1]] = p.coarse
            fine[n_elem[i] : n_elem[i + 1]] = p.fine

        # remove line starts/ends from angular scan data
        if self.scan_type == "angular_scan":
            photon_idxs = fine > self.NAN_PLACEBO
            coarse = coarse[photon_idxs]
            fine = fine[photon_idxs]

        h_all = np.bincount(coarse).astype(np.uint32)
        x_all = np.arange(coarse.max() + 1, dtype=np.uint8)

        if pick_valid_bins_method == "auto":
            h_all = h_all[coarse.min() :]
            x_all = np.arange(coarse.min(), coarse.max() + 1, dtype=np.uint8)
            j = (h_all > (np.median(h_all) / 100)).nonzero()[0]
            bins = x_all[j]
            h = h_all[j]
        elif pick_valid_bins_method == "forced":
            bins = forced_valid_coarse_bins
            h = h_all[bins]
        elif pick_valid_bins_method == "by example":
            bins = example_photon_data.tdc_calib.coarse_bins
            h = h_all[bins]
        elif pick_valid_bins_method == "interactive":
            raise NotImplementedError("'interactive' valid bins selection is not yet implemented.")
        else:
            raise ValueError(f"Unknown method '{pick_valid_bins_method}' for picking valid bins!")

        # rearranging the bins
        if sync_coarse_time_to is None:
            max_j = np.argmax(h)
        elif isinstance(sync_coarse_time_to, int):
            max_j = sync_coarse_time_to
<<<<<<< HEAD
        elif isinstance(sync_coarse_time_to, dict) and hasattr(sync_coarse_time_to, "tdc_calib"):
            max_j = sync_coarse_time_to["max_j"]
        elif isinstance(sync_coarse_time_to, TDCPhotonData):
            max_j = sync_coarse_time_to.tdc_calib["max_j"]
=======
        elif hasattr(sync_coarse_time_to, "tdc_calib"):
            max_j = sync_coarse_time_to.tdc_calib.max_j
>>>>>>> 8b775b72
        else:
            raise ValueError(
                "Syncing coarse time is possible to either a number or to an object that has the attribute 'tdc_calib'!"
            )

        j_shift = np.roll(np.arange(len(h)), -max_j + 2)

        if pick_calib_bins_method == "auto":
            # pick data at more than 20ns delay from maximum
            j = np.where(j >= (calib_time_s * self.fpga_freq_hz + 2))[0]
            j_calib = j_shift[j]
            coarse_bins = bins[j_calib]
        elif pick_calib_bins_method == "forced":
            coarse_bins = forced_calibration_coarse_bins
        elif (
            pick_calib_bins_method == "by example"
            or pick_calib_bins_method == "External calibration"
        ):
            coarse_bins = example_photon_data.tdc_calib.coarse_bins
        elif pick_valid_bins_method == "interactive":
            raise NotImplementedError(
                "'interactive' calibration bins selection is not yet implemented."
            )
        else:
            raise ValueError(
                f"Unknown method '{pick_calib_bins_method}' for picking calibration bins!"
            )

        if pick_calib_bins_method == "External calibration":
            max_j = example_photon_data.tdc_calib.max_j
            coarse_bins = example_photon_data.tdc_calib.coarse_bins
            fine_bins = example_photon_data.tdc_calib.fine_bins
            t_calib = example_photon_data.tdc_calib.t_calib
            h_tdc_calib = example_photon_data.tdc_calib.h_tdc_calib
            t_weight = example_photon_data.tdc_calib.t_weight
            l_quarter_tdc = example_photon_data.tdc_calib.l_quarter_tdc
            r_quarter_tdc = example_photon_data.tdc_calib.r_quarter_tdc
            h = example_photon_data.tdc_calib.h
            delay_times = example_photon_data.tdc_calib.delay_times

            with suppress(AttributeError):
                l_quarter_tdc = self.tdc_calib.l_quarter_tdc
                r_quarter_tdc = self.tdc_calib.r_quarter_tdc

        else:

            fine_calib = fine[np.isin(coarse, coarse_bins)]
            fine_bins = np.arange(tdc_chain_length, dtype=np.uint8)
            h_tdc_calib = np.bincount(fine_calib, minlength=tdc_chain_length).astype(np.uint32)

            # find effective range of TDC by, say, finding 10 zeros in a row
            cumusum_h_tdc_calib = np.cumsum(h_tdc_calib)
            diff_cumusum_h_tdc_calib = (
                cumusum_h_tdc_calib[(n_zeros_for_fine_bounds - 1) :]
                - cumusum_h_tdc_calib[: (-n_zeros_for_fine_bounds + 1)]
            )
            zeros_tdc = np.where(diff_cumusum_h_tdc_calib == 0)[0]
            # find middle of TDC
            mid_tdc = np.mean(fine_calib)

            # left TDC edge: zeros stretch closest to mid_tdc
            left_tdc = np.max(zeros_tdc[zeros_tdc < mid_tdc]) + n_zeros_for_fine_bounds - 1
            right_tdc = np.min(zeros_tdc[zeros_tdc > mid_tdc]) + 1

            l_quarter_tdc = round(left_tdc + (right_tdc - left_tdc) / 4)
            r_quarter_tdc = round(right_tdc - (right_tdc - left_tdc) / 4)

            # zero those out of TDC: I think h_tdc_calib[left_tdc] = 0, so does not actually need to be set to 0
            h_tdc_calib[:left_tdc] = 0
            h_tdc_calib[right_tdc:] = 0

            t_calib = (
                (1 - np.cumsum(h_tdc_calib) / np.sum(h_tdc_calib)) / self.fpga_freq_hz * 1e9
            )  # invert and to ns

            coarse_len = bins.size

            t_weight = np.tile(h_tdc_calib / np.mean(h_tdc_calib), coarse_len)
            coarse_times = (
                np.tile(np.arange(coarse_len), [t_calib.size, 1]) / self.fpga_freq_hz * 1e9
            )
            delay_times = np.tile(t_calib, coarse_len) + coarse_times.flatten("F")
            # initially delay times are piece wise inverted. After "flip" in line 323 there should be no need in sorting:
            j_sorted = np.argsort(delay_times)
            delay_times = delay_times[j_sorted]

            t_weight = t_weight[j_sorted]

        # assign time delays to all photons
        total_laser_pulses = 0
        last_coarse_bin = bins[-1]
        max_j_m1 = max_j - 1
        if max_j_m1 == -1:
            max_j_m1 = last_coarse_bin

        delay_time = np.empty((0,), dtype=np.float64)
        for p in self.data:
            p.delay_time = np.empty(p.coarse.shape, dtype=np.float64)
            crs = np.minimum(p.coarse, last_coarse_bin) - bins[max_j_m1]
            crs[crs < 0] = crs[crs < 0] + last_coarse_bin - bins[0] + 1

            delta_coarse = p.coarse2 - p.coarse
            delta_coarse[delta_coarse == -3] = 1  # 2bit limitation

            # in the TDC midrange use "coarse" counter
            in_mid_tdc = (p.fine >= l_quarter_tdc) & (p.fine <= r_quarter_tdc)
            delta_coarse[in_mid_tdc] = 0

            # on the right of TDC use "coarse2" counter (no change in delta)
            # on the left of TDC use "coarse2" counter decremented by 1
            on_left_tdc = p.fine < l_quarter_tdc
            delta_coarse[on_left_tdc] = delta_coarse[on_left_tdc] - 1

            photon_idxs = p.fine > self.NAN_PLACEBO  # self.NAN_PLACEBO are starts/ends of lines
            p.delay_time[photon_idxs] = (
                t_calib[p.fine[photon_idxs]]
                + (crs[photon_idxs] + delta_coarse[photon_idxs]) / self.fpga_freq_hz * 1e9
            )
            total_laser_pulses += p.runtime[-1]
            p.delay_time[~photon_idxs] = np.nan  # line ends/starts

            delay_time = np.append(delay_time, p.delay_time[photon_idxs])

        bin_edges = np.arange(
            -time_bins_for_hist_ns / 2,
            np.max(delay_time) + time_bins_for_hist_ns,
            time_bins_for_hist_ns,
            dtype=np.float16,
        )

        t_hist = (bin_edges[:-1] + bin_edges[1:]) / 2
        k = np.digitize(delay_times, bin_edges)  # starts from 1

        hist_weight = np.empty(t_hist.shape, dtype=np.float64)
        for i in range(len(t_hist)):
            j = k == (i + 1)
            hist_weight[i] = np.sum(t_weight[j])

        all_hist = np.histogram(delay_time, bins=bin_edges)[0].astype(np.uint32)
        all_hist_norm = np.empty(all_hist.shape, dtype=np.float64)
        error_all_hist_norm = np.empty(all_hist.shape, dtype=np.float64)
        nonzero = hist_weight > 0
        all_hist_norm[nonzero] = all_hist[nonzero] / hist_weight[nonzero] / total_laser_pulses
        error_all_hist_norm[nonzero] = (
            np.sqrt(all_hist[nonzero]) / hist_weight[nonzero] / total_laser_pulses
        )

        all_hist_norm[~nonzero] = np.nan
        error_all_hist_norm[~nonzero] = np.nan

        if should_plot:
            with Plotter(
                parent_ax=parent_axes,
                subplots=(2, 2),
                super_title=f"TDC Calibration - '{self.template}'",
            ) as axes:
                # TODO: shouldn't these (x, h, x_all, h_all, x_calib...) be saved to enable plotting later on?
                axes[0, 0].semilogy(
                    x_all,
                    h_all,
                    "-o",
                    bins,
                    h,
                    "-o",
                    bins[np.isin(bins, coarse_bins)],
                    h[np.isin(bins, coarse_bins)],
                    "-o",
                )
                axes[0, 0].legend(["all hist", "valid bins", "calibration bins"])

                axes[0, 1].plot(t_calib, "-o")
                axes[0, 1].legend(["TDC calibration"])

                axes[1, 0].semilogy(t_hist, all_hist_norm, "-o")
                axes[1, 0].legend(["Photon lifetime histogram"])

        print("Done.")

        self.tdc_calib = TDCCalibration(
            max_j=max_j,
            coarse_bins=coarse_bins,
            fine_bins=fine_bins,
            l_quarter_tdc=l_quarter_tdc,
            r_quarter_tdc=r_quarter_tdc,
            h=h_tdc_calib,
            t_calib=t_calib,
            t_hist=t_hist,
            hist_weight=hist_weight,
            all_hist=all_hist,
            all_hist_norm=all_hist_norm,
            error_all_hist_norm=error_all_hist_norm,
            delay_times=delay_times,
            t_weight=t_weight,
            total_laser_pulses=total_laser_pulses,
        )

    def compare_lifetimes(
        self,
        legend_label: str,
        compare_to: dict = None,
        normalization_type="Per Time",
        parent_ax=None,
    ):
        """
        Plots a comparison of lifetime histograms. 'kwargs' is a dictionary, where keys are to be used as legend labels
        and values are 'TDCPhotonDataMixin'-inheriting objects which are supposed to have their own TDC calibrations.
        """

        # add self (first) to compared TDC calibrations
        compared = {**{legend_label: self}, **compare_to}

        h = []
        for label, measurement in compared.items():
            with suppress(AttributeError):
                # AttributeError - assume other tdc_objects that have TDCcalib structures
                x = measurement.tdc_calib.t_hist
                if normalization_type == "NO":
                    y = measurement.tdc_calib.all_hist / measurement.tdc_calib.t_weight
                elif normalization_type == "Per Time":
                    y = measurement.tdc_calib.all_hist_norm
                elif normalization_type == "By Sum":
                    y = measurement.tdc_calib.all_hist_norm / np.sum(
                        measurement.tdc_calib.all_hist_norm[
                            np.isfinite(measurement.tdc_calib.all_hist_norm)
                        ]
                    )
                else:
                    raise ValueError(f"Unknown normalization type '{normalization_type}'.")
                h.append((x, y, label))

<<<<<<< HEAD
        if "fig" in kwargs:
            fig = kwargs["fig"]
        else:
            fig = None

        with display.show_external_axes(
            super_title="Life Time Comparison", fontsize=fontsize, fig=fig
        ) as ax:

=======
        with Plotter(parent_ax=parent_ax, super_title="Life Time Comparison") as ax:
>>>>>>> 8b775b72
            labels = []
            for tuple_ in h:
                x, y, label = tuple_
                labels.append(label)
                ax.semilogy(x, y, "-o", label=label)
            ax.set_xlabel("Life Time (ns)")
            ax.set_ylabel("Frequency")
            ax.legend(labels)

    def fit_lifetime_hist(
        self,
        fit_name="exponent_with_background_fit",
        x_field="t_hist",
        y_field="all_hist_norm",
        y_error_field="error_all_hist_norm",
        fit_param_estimate=[0.1, 4, 0.001],
        fit_range=(3.5, 30),
        x_scale="linear",
        y_scale="log",
        max_iter=3,
        should_plot=False,
    ):
        """Doc."""

        is_finite_y = np.isfinite(self.tdc_calib[y_field])

        fit_param = fit_tools.curve_fit_lims(
            fit_name,
            fit_param_estimate,
            xs=self.tdc_calib[x_field][is_finite_y],
            ys=self.tdc_calib[y_field][is_finite_y],
            ys_errors=self.tdc_calib[y_error_field][is_finite_y],
            x_limits=fit_range,
            should_plot=should_plot,
            x_scale=x_scale,
            y_scale=y_scale,
        )

        try:
            self.tdc_calib.fit_param[fit_param["func_name"]] = fit_param
        except KeyError:
            self.tdc_calib.fit_param = dict()
            self.tdc_calib.fit_param[fit_param["func_name"]] = fit_param


@dataclass
class CountsImageStackData:
    """
    Holds a stack of images along with some relevant scan data,
    built from CI (counter input) NIDAQmx data.
    """

    image_stack_forward: np.ndarray
    norm_stack_forward: np.ndarray
    image_stack_backward: np.ndarray
    norm_stack_backward: np.ndarray
    line_ticks_v: np.ndarray
    row_ticks_v: np.ndarray
    plane_ticks_v: np.ndarray
    n_planes: int
    plane_orientation: str

    def get_image(self, method: str, plane_idx: int = None) -> np.ndarray:
        """Doc."""

        if plane_idx is None:
            plane_idx = self.n_planes // 2

        if method == "forward":
            img = self.image_stack_forward[:, :, plane_idx]

        elif method == "forward normalization":
            img = self.norm_stack_forward[:, :, plane_idx]

        elif method == "forward normalized":
            img = (
                self.image_stack_forward[:, :, plane_idx] / self.norm_stack_forward[:, :, plane_idx]
            )

        elif method == "backward":
            img = self.image_stack_backward[:, :, plane_idx]

        elif method == "backward normalization":
            img = self.norm_stack_backward[:, :, plane_idx]

        elif method == "backward normalized":
            img = (
                self.image_stack_backward[:, :, plane_idx]
                / self.norm_stack_backward[:, :, plane_idx]
            )

        elif method == "interlaced":
            p1_norm = (
                self.image_stack_forward[:, :, plane_idx] / self.norm_stack_forward[:, :, plane_idx]
            )
            p2_norm = (
                self.image_stack_backward[:, :, plane_idx]
                / self.norm_stack_backward[:, :, plane_idx]
            )
            n_lines = p1_norm.shape[0] + p2_norm.shape[0]
            img = np.zeros(p1_norm.shape)
            img[:n_lines:2, :] = p1_norm[:n_lines:2, :]
            img[1:n_lines:2, :] = p2_norm[1:n_lines:2, :]

        elif method == "averaged":
            p1 = self.image_stack_forward[:, :, plane_idx]
            p2 = self.image_stack_backward[:, :, plane_idx]
            norm1 = self.norm_stack_forward[:, :, plane_idx]
            norm2 = self.norm_stack_backward[:, :, plane_idx]
            img = (p1 + p2) / (norm1 + norm2)

        return img


class CountsImageMixin:
    """Doc."""

    def create_image_stack_data(self, file_dict: dict) -> CountsImageStackData:
        """Doc."""

        scan_params = file_dict["scan_params"]
        um_v_ratio = file_dict["xyz_um_to_v"]
        ao = file_dict["ao"]
        counts = file_dict["ci"]

        n_planes = scan_params["n_planes"]
        n_lines = scan_params["n_lines"]
        pxl_size_um = scan_params["dim2_col_um"] / n_lines
        pxls_per_line = div_ceil(scan_params["dim1_lines_um"], pxl_size_um)
        plane_orientation = scan_params["plane_orientation"]
        ppl = scan_params["ppl"]
        ppp = n_lines * ppl
        turn_idx = ppl // 2

        if plane_orientation in {"XY", "XZ"}:
            dim1_center = scan_params["initial_ao"][0]
            um_per_v = um_v_ratio[0]

        elif plane_orientation == "YZ":
            dim1_center = scan_params["initial_ao"][1]
            um_per_v = um_v_ratio[1]

        line_len_v = scan_params["dim1_lines_um"] / um_per_v
        dim1_min = dim1_center - line_len_v / 2

        pxl_size_v = pxl_size_um / um_per_v
        pxls_per_line = div_ceil(scan_params["dim1_lines_um"], pxl_size_um)

        # prepare to remove counts from outside limits
        dim1_ao_single = ao[0][:ppl]
        eff_idxs = ((dim1_ao_single - dim1_min) // pxl_size_v + 1).astype(np.int16)
        eff_idxs_forward = eff_idxs[:turn_idx]
        eff_idxs_backward = eff_idxs[-1 : (turn_idx - 1) : -1]

        # create counts stack shaped (n_lines, ppl, n_planes) - e.g. 80 x 1000 x 1
        j0 = ppp * np.arange(n_planes)[:, np.newaxis]
        J = np.tile(np.arange(ppp), (n_planes, 1)) + j0
        counts_stack = np.diff(np.concatenate((j0, counts[J]), axis=1))
        counts_stack = counts_stack.T.reshape(n_lines, ppl, n_planes)
        counts_stack_forward = counts_stack[:, :turn_idx, :]
        counts_stack_backward = counts_stack[:, -1 : (turn_idx - 1) : -1, :]

        # calculate the images and normalization separately for the forward/backward parts of the scan
        image_stack_forward, norm_stack_forward = self._calculate_plane_image_stack(
            counts_stack_forward, eff_idxs_forward, pxls_per_line
        )
        image_stack_backward, norm_stack_backward = self._calculate_plane_image_stack(
            counts_stack_backward, eff_idxs_backward, pxls_per_line
        )

        return CountsImageStackData(
            image_stack_forward=image_stack_forward,
            norm_stack_forward=norm_stack_forward,
            image_stack_backward=image_stack_backward,
            norm_stack_backward=norm_stack_backward,
            line_ticks_v=dim1_min + np.arange(pxls_per_line) * pxl_size_v,
            row_ticks_v=scan_params["set_pnts_lines_odd"],
            plane_ticks_v=scan_params.get("set_pnts_planes"),  # doesn't exist in older versions
            n_planes=n_planes,
            plane_orientation=plane_orientation,
        )

    def _calculate_plane_image_stack(self, counts_stack, eff_idxs, pxls_per_line):
        """Doc."""

        n_lines, _, n_planes = counts_stack.shape
        image_stack = np.empty((n_lines, pxls_per_line, n_planes), dtype=np.int32)
        norm_stack = np.empty((n_lines, pxls_per_line, n_planes), dtype=np.int32)

        for i in range(pxls_per_line):
            image_stack[:, i, :] = counts_stack[:, eff_idxs == i, :].sum(axis=1)
            norm_stack[:, i, :] = counts_stack[:, eff_idxs == i, :].shape[1]

        return image_stack, norm_stack


def _find_section_edges(byte_data, group_len):  # NOQA C901
    """
    group_len: bytes per photon
    """

    # find index of first complete photon (where 248 and 254 bytes are spaced exatly (group_len -1) bytes apart)
    if (edge_start := _first_full_photon_idx(byte_data, group_len)) is None:
        raise RuntimeError("No byte data found! Check detector and FPGA.")

    # slice byte_data where assumed to be 248 and 254 (photon brackets)
    data_presumed_248 = byte_data[edge_start::group_len]
    data_presumed_254 = byte_data[(edge_start + group_len - 1) :: group_len]

    # find indices where this assumption breaks
    missed_248_idxs = np.where(data_presumed_248 != 248)[0]
    tot_248s_missed = missed_248_idxs.size
    missed_254_idxs = np.where(data_presumed_254 != 254)[0]
    tot_254s_missed = missed_254_idxs.size

    data_end = False
    n_single_errors = 0
    count = 0
    for count, missed_248_idx in enumerate(missed_248_idxs):

        # hold byte_data idx of current missing photon starting bracket
        data_idx_of_missed_248 = edge_start + missed_248_idx * group_len

        # condition for ignoring single photon error (just test the most significant bytes of the runtime are close)
        curr_runtime_msb = int(byte_data[data_idx_of_missed_248 + 1])
        prev_runtime_msb = int(byte_data[data_idx_of_missed_248 - (group_len - 1)])
        ignore_single_error_cond = abs(curr_runtime_msb - prev_runtime_msb) < 3

        # check that this is not a case of a singular mistake in 248 byte: happens very rarely but does happen
        if tot_254s_missed < count + 1:
            # no missing ending brackets, at least one missing starting bracket
            if missed_248_idx == (len(data_presumed_248) - 1):
                # problem in the last photon in the file
                # Found single error in last photon of file, ignoring and finishing...
                edge_stop = data_idx_of_missed_248
                break

            elif (tot_248s_missed == count + 1) or (
                np.diff(missed_248_idxs[count : (count + 2)]) > 1
            ):
                if ignore_single_error_cond:
                    # f"Found single photon error (byte_data[{data_idx_of_missed_248}]), ignoring and continuing..."
                    n_single_errors += 1
                else:
                    raise RuntimeError("Check byte data for strange section edges!")

            else:
                raise RuntimeError(
                    "Bizarre problem in byte data: 248 byte out of registry while 254 is in registry!"
                )

        else:  # (tot_254s_missed >= count + 1)
            # if (missed_248_idxs[count] == missed_254_idxs[count]), # likely a real section
            if np.isin(missed_248_idx, missed_254_idxs):
                # Found a section, continuing...
                edge_stop = data_idx_of_missed_248
                if byte_data[edge_stop - 1] != 254:
                    edge_stop = edge_stop - group_len
                break

            elif missed_248_idxs[count] == (
                missed_254_idxs[count] + 1
            ):  # np.isin(missed_248_idx, (missed_254_idxs[count]+1)): # likely a real section ? why np.isin?
                # Found a section, continuing...
                edge_stop = data_idx_of_missed_248
                if byte_data[edge_stop - 1] != 254:
                    edge_stop = edge_stop - group_len
                break

            elif missed_248_idx < missed_254_idxs[count]:  # likely a singular error on 248 byte
                if ignore_single_error_cond:
                    # f"Found single photon error (byte_data[{data_idx_of_missed_248}]), ignoring and continuing..."
                    n_single_errors += 1
                    continue
                else:
                    raise RuntimeError("Check byte data for strange section edges!")

            else:  # likely a signular mistake on 254 byte
                if ignore_single_error_cond:
                    # f"Found single photon error (byte_data[{data_idx_of_missed_248}]), ignoring and continuing..."
                    n_single_errors += 1
                    continue
                else:
                    raise RuntimeError("Check byte data for strange section edges!")

    # did reach the end of the loop without breaking?
    were_no_breaks = not tot_248s_missed or (count == (missed_248_idxs.size - 1))
    # case there were no problems
    if were_no_breaks:
        edge_stop = edge_start + (data_presumed_254.size - 1) * group_len
        data_end = True

    return edge_start, edge_stop, data_end, n_single_errors


def _first_full_photon_idx(byte_data, group_len) -> int:
    """
    Return the starting index of the first intact photon - a sequence of 'group_len'
    bytes starting with 248 and ending with 254. If no intact photons are found, returns 'None'
    """

    for idx in range(byte_data.size):
        if (byte_data[idx] == 248) and (byte_data[idx + (group_len - 1)] == 254):
            return idx
    return None


def _find_all_section_edges(byte_data, group_len):
    """Doc."""

    section_edges = []
    data_end = False
    last_edge_stop = 0
    total_single_errors = 0
    while not data_end:
        remaining_byte_data = byte_data[last_edge_stop:]
        new_edge_start, new_edge_stop, data_end, n_single_errors = _find_section_edges(
            remaining_byte_data, group_len
        )
        new_edge_start += last_edge_stop
        new_edge_stop += last_edge_stop
        section_edges.append((new_edge_start, new_edge_stop))
        last_edge_stop = new_edge_stop
        total_single_errors += n_single_errors

    return section_edges, total_single_errors<|MERGE_RESOLUTION|>--- conflicted
+++ resolved
@@ -188,15 +188,9 @@
         sync_coarse_time_to=None,
         forced_valid_coarse_bins=np.arange(19),
         forced_calibration_coarse_bins=np.arange(3, 12),
-<<<<<<< HEAD
-        should_plot=True,
-        **kwargs,
-    ):
-=======
         should_plot=False,
         parent_axes=None,
     ) -> None:
->>>>>>> 8b775b72
         """Doc."""
 
         print("\nCalibrating TDC...", end=" ")
@@ -242,15 +236,8 @@
             max_j = np.argmax(h)
         elif isinstance(sync_coarse_time_to, int):
             max_j = sync_coarse_time_to
-<<<<<<< HEAD
-        elif isinstance(sync_coarse_time_to, dict) and hasattr(sync_coarse_time_to, "tdc_calib"):
-            max_j = sync_coarse_time_to["max_j"]
-        elif isinstance(sync_coarse_time_to, TDCPhotonData):
-            max_j = sync_coarse_time_to.tdc_calib["max_j"]
-=======
         elif hasattr(sync_coarse_time_to, "tdc_calib"):
             max_j = sync_coarse_time_to.tdc_calib.max_j
->>>>>>> 8b775b72
         else:
             raise ValueError(
                 "Syncing coarse time is possible to either a number or to an object that has the attribute 'tdc_calib'!"
@@ -481,19 +468,7 @@
                     raise ValueError(f"Unknown normalization type '{normalization_type}'.")
                 h.append((x, y, label))
 
-<<<<<<< HEAD
-        if "fig" in kwargs:
-            fig = kwargs["fig"]
-        else:
-            fig = None
-
-        with display.show_external_axes(
-            super_title="Life Time Comparison", fontsize=fontsize, fig=fig
-        ) as ax:
-
-=======
         with Plotter(parent_ax=parent_ax, super_title="Life Time Comparison") as ax:
->>>>>>> 8b775b72
             labels = []
             for tuple_ in h:
                 x, y, label = tuple_

"""Raw data handling."""

from contextlib import suppress
from dataclasses import dataclass
from itertools import count as infinite_range
from typing import Any, List, Tuple, Union

import numpy as np
import scipy
from sklearn import linear_model

from utilities.display import Plotter
from utilities.file_utilities import rotate_data_to_disk
from utilities.fit_tools import FitParams, curve_fit_lims
from utilities.helper import Limits, div_ceil


@dataclass
class TDCPhotonData:
    """Holds a single file's worth of processed, TDC-based, temporal photon data"""

    version: int
    section_runtime_edges: list
    coarse: np.ndarray
    coarse2: np.ndarray
    fine: np.ndarray
    pulse_runtime: np.ndarray
    all_section_edges: np.ndarray
    size_estimate_mb: float


@dataclass
class TDCCalibration:
    """Doc."""

    x_all: np.ndarray
    h_all: np.ndarray
    bins: np.ndarray
    h: np.ndarray
    max_j: int
    coarse_calib_bins: Any
    fine_bins: Any
    l_quarter_tdc: Any
    r_quarter_tdc: Any
    t_calib: Any
    hist_weight: np.ndarray
    delay_times: Any
    total_laser_pulses: int
    h_tdc_calib: Any
    t_hist: Any
    all_hist: Any
    all_hist_norm: Any
    error_all_hist_norm: Any
    t_weight: Any


@dataclass
class LifeTimeParams:
    """Doc."""

    lifetime_ns: float
    sigma_sted: Union[float, Tuple[float, float]]
    laser_pulse_delay_ns: float


class TDCPhotonDataMixin:
    """Methods for creating and analyzing TDCPhotonData objects"""

    # NOTE: These are for mypy to be silent. The proper way to do it would be using abstract base classes (ABCs)
    name: str
    data: List
    scan_type: str
    NAN_PLACEBO: int
    fpga_freq_hz: int
    template: str
    tdc_calib: TDCCalibration
    confocal: Any
    sted: Any

    def convert_fpga_data_to_photons(
        self,
        byte_data,
        ignore_coarse_fine=False,
        version=3,
        locate_outliers=False,
        max_outlier_prob=1e-5,
        should_use_all_sections=True,
        len_factor=0.01,
        is_verbose=False,
        byte_data_slice=None,
        **kwargs,
    ) -> TDCPhotonData:
        """Doc."""

        if is_verbose:
            print("Converting raw data to photons...", end=" ")

        if version >= 2:
            group_len = 7
            maxval = 256 ** 3
        else:
            raise ValueError(f"Version ({version}) must be greater than 2")

        # option to use only certain parts of data (for testing)
        if byte_data_slice is not None:
            byte_data = byte_data[byte_data_slice]

        section_edges, tot_single_errors = _find_all_section_edges(byte_data, group_len)
        section_lengths = [edge_stop - edge_start for (edge_start, edge_stop) in section_edges]

        if should_use_all_sections:
            photon_idxs_list: List[int] = []
            section_runtime_edges = []
            for start_idx, end_idx in section_edges:
                if end_idx - start_idx > sum(section_lengths) * len_factor:
                    section_runtime_start = len(photon_idxs_list)
                    section_photon_indxs = list(range(start_idx, end_idx, group_len))
                    section_runtime_end = section_runtime_start + len(section_photon_indxs)
                    photon_idxs_list += section_photon_indxs
                    section_runtime_edges.append((section_runtime_start, section_runtime_end))

            photon_idxs = np.array(photon_idxs_list)

        else:  # using largest section only
            max_sec_start_idx, max_sec_end_idx = section_edges[np.argmax(section_lengths)]
            photon_idxs = np.arange(max_sec_start_idx, max_sec_end_idx, group_len)
            section_runtime_edges = [(0, len(photon_idxs))]

        if is_verbose:
            if len(section_edges) > 1:
                print(
                    f"Found {len(section_edges)} sections of lengths: {', '.join(map(str, section_lengths))}.",
                    end=" ",
                )
                if should_use_all_sections:
                    print(
                        f"Using all valid (> {len_factor:.0%}) sections ({len(section_runtime_edges)}/{len(section_edges)}).",
                        end=" ",
                    )
                else:  # Use largest section only
                    print(f"Using largest (section num.{np.argmax(section_lengths)+1}).", end=" ")
            else:
                print(f"Found a single section of length: {section_lengths[0]}.", end=" ")
            if tot_single_errors > 0:
                print(f"Encountered {tot_single_errors} ignoreable single errors.", end=" ")

        # calculate the global pulse_runtime (the number of laser pulses at each photon arrival since the beginning of the file)
        # each index in pulse_runtime represents a photon arrival into the TDC
        pulse_runtime = (
            byte_data[photon_idxs + 1] * 256 ** 2
            + byte_data[photon_idxs + 2] * 256
            + byte_data[photon_idxs + 3]
        ).astype(np.int64)

        time_stamps = np.diff(pulse_runtime)

        # find simple "inversions": the data with a missing byte
        # decrease in pulse_runtime on data j+1, yet the next pulse_runtime data (j+2) is higher than j.
        inv_idxs = np.where((time_stamps[:-1] < 0) & ((time_stamps[:-1] + time_stamps[1:]) > 0))[0]
        if (inv_idxs.size) != 0:
            if is_verbose:
                print(
                    f"Found {inv_idxs.size} instances of missing byte data, ad hoc fixing...",
                    end=" ",
                )
            temp = (time_stamps[inv_idxs] + time_stamps[inv_idxs + 1]) / 2
            time_stamps[inv_idxs] = np.floor(temp).astype(np.int64)
            time_stamps[inv_idxs + 1] = np.ceil(temp).astype(np.int64)
            pulse_runtime[inv_idxs + 1] = pulse_runtime[inv_idxs + 2] - time_stamps[inv_idxs + 1]

        # repairing drops in pulse_runtime (happens when number of laser pulses passes 'maxval')
        neg_time_stamp_idxs = np.where(time_stamps < 0)[0]
        for i in neg_time_stamp_idxs + 1:
            pulse_runtime[i:] += maxval

        # handling coarse and fine times (for gating)
        if not ignore_coarse_fine:
            coarse = byte_data[photon_idxs + 4].astype(np.int16)
            fine = byte_data[photon_idxs + 5].astype(np.int16)

            # some fix due to an issue in FPGA
            if version >= 3:
                coarse_mod64 = np.mod(coarse, 64)
                coarse2 = coarse_mod64 - np.mod(coarse_mod64, 4) + (coarse // 64)
                coarse = coarse_mod64
            else:
                coarse = coarse
                coarse2 = None
        else:
            coarse = None
            coarse2 = None
            fine = None

        time_stamps = np.diff(pulse_runtime).astype(np.int32)

        # find additional outliers (improbably large time_stamps) and break into
        # additional segments if they exist.
        # for exponential distribution MEDIAN and MAD are the same, but for
        # biexponential MAD seems more sensitive
        if locate_outliers:  # relevent for static data
            mu = max(
                np.median(time_stamps), np.abs(time_stamps - time_stamps.mean()).mean()
            ) / np.log(2)
            max_time_stamp = scipy.stats.expon.ppf(
                1 - max_outlier_prob / len(time_stamps), scale=mu
            )
            sec_edges = (time_stamps > max_time_stamp).nonzero()[0].tolist()
            if (n_outliers := len(sec_edges)) > 0:
                print(f"found {n_outliers} outliers.", end=" ")
            sec_edges = [0] + sec_edges + [len(time_stamps)]
            all_section_edges = np.array([sec_edges[:-1], sec_edges[1:]]).T
        else:
            all_section_edges = None

        return TDCPhotonData(
            version=version,
            section_runtime_edges=section_runtime_edges,
            coarse=coarse,
            coarse2=coarse2,
            fine=fine,
            pulse_runtime=pulse_runtime,
            all_section_edges=all_section_edges,
            size_estimate_mb=max(section_lengths) / 1e6,
        )

    @rotate_data_to_disk(does_modify_data=True)
    def calibrate_tdc(
        self,
        tdc_chain_length=128,
        pick_valid_bins_according_to=None,
        sync_coarse_time_to=None,
        pick_calib_bins_according_to=None,
        external_calib=None,
        calib_time_ns=40,
        n_zeros_for_fine_bounds=10,
        time_bins_for_hist_ns=0.1,
        should_plot=False,
        parent_axes=None,
        **kwargs,
    ) -> None:
        """Doc."""

        print(f"\n{self.name}: Calibrating TDC...", end=" ")

        coarse, fine = self._unite_coarse_fine_data()

        h_all = np.bincount(coarse).astype(np.uint32)
        x_all = np.arange(coarse.max() + 1, dtype=np.uint8)

        if pick_valid_bins_according_to is None:
            h_all = h_all[coarse.min() :]
            x_all = np.arange(coarse.min(), coarse.max() + 1, dtype=np.uint8)
            bins = x_all
            h = h_all
        elif isinstance(pick_valid_bins_according_to, np.ndarray):
            bins = sync_coarse_time_to
            h = h_all[bins]
        elif isinstance(pick_valid_bins_according_to, TDCCalibration):
            bins = sync_coarse_time_to.coarse_calib_bins
            h = h_all[bins]
        else:
            raise TypeError(
                f"Unknown type '{type(pick_valid_bins_according_to)}' for picking valid bins!"
            )

        # rearranging the bins
        if sync_coarse_time_to is None:
            max_j = np.argmax(h)
        elif isinstance(sync_coarse_time_to, int):
            max_j = sync_coarse_time_to
        elif isinstance(sync_coarse_time_to, TDCCalibration):
            max_j = sync_coarse_time_to.max_j
        else:
            raise ValueError(
                "Syncing coarse time is possible to either a number or a 'TDCCalibration' object!"
            )

        j_shift = np.roll(np.arange(len(h)), -max_j + 2)

        if pick_calib_bins_according_to is None:
            # pick data at more than 'calib_time_ns' delay from peak maximum
            j = np.where(bins >= ((calib_time_ns * 1e-9) * self.fpga_freq_hz + 2))[0]
            if not j.any():
                raise ValueError(f"Gate width is too narrow for calib_time_ns={calib_time_ns}!")
            j_calib = j_shift[j]
            coarse_calib_bins = bins[j_calib]
        elif isinstance(pick_calib_bins_according_to, (list, np.ndarray)):
            coarse_calib_bins = pick_calib_bins_according_to
        elif isinstance(pick_calib_bins_according_to, TDCCalibration):
            coarse_calib_bins = pick_calib_bins_according_to.coarse_calib_bins
        else:
            raise TypeError(
                f"Unknown type '{type(pick_calib_bins_according_to)}' for picking calibration bins!"
            )

<<<<<<< HEAD
        # Don't use 'empty' bins for calibration
        valid_cal_bins = np.nonzero(h_all > (np.median(h_all) / 100))[0]
        coarse_bins = np.array([bin_idx for bin_idx in coarse_bins if bin_idx in valid_cal_bins])
=======
        # Don't use 'empty' bins for calibration # TESTESTEST
        valid_cal_bins = np.nonzero(h_all > (np.median(h_all) / 100))[0]  # TESTESTEST
        coarse_calib_bins = np.array(
            [bin_idx for bin_idx in coarse_calib_bins if bin_idx in valid_cal_bins]
        )  # TESTESTEST
>>>>>>> 11fcb79e

        if isinstance(external_calib, TDCCalibration):
            max_j = external_calib.max_j
            coarse_calib_bins = external_calib.coarse_calib_bins
            fine_bins = external_calib.fine_bins
            t_calib = external_calib.t_calib
            h_tdc_calib = external_calib.h_tdc_calib
            t_weight = external_calib.t_weight
            l_quarter_tdc = external_calib.l_quarter_tdc
            r_quarter_tdc = external_calib.r_quarter_tdc
            h = external_calib.h
            delay_times = external_calib.delay_times

            with suppress(AttributeError):
                l_quarter_tdc = self.tdc_calib.l_quarter_tdc
                r_quarter_tdc = self.tdc_calib.r_quarter_tdc

        else:

            fine_calib = fine[np.isin(coarse, coarse_calib_bins)]
            fine_bins = np.arange(tdc_chain_length, dtype=np.uint8)
            h_tdc_calib = np.bincount(fine_calib, minlength=tdc_chain_length).astype(np.uint32)

            # find effective range of TDC by, say, finding 10 zeros in a row
            cumusum_h_tdc_calib = np.cumsum(h_tdc_calib)
            diff_cumusum_h_tdc_calib = (
                cumusum_h_tdc_calib[(n_zeros_for_fine_bounds - 1) :]
                - cumusum_h_tdc_calib[: (-n_zeros_for_fine_bounds + 1)]
            )
            zeros_tdc = np.where(diff_cumusum_h_tdc_calib == 0)[0]
            # find middle of TDC
            mid_tdc = np.mean(fine_calib)

            # left TDC edge: zeros stretch closest to mid_tdc
            left_tdc = np.max(zeros_tdc[zeros_tdc < mid_tdc]) + n_zeros_for_fine_bounds - 1
            right_tdc = np.min(zeros_tdc[zeros_tdc > mid_tdc]) + 1

            l_quarter_tdc = round(left_tdc + (right_tdc - left_tdc) / 4)
            r_quarter_tdc = round(right_tdc - (right_tdc - left_tdc) / 4)

            # zero those out of TDC: I think h_tdc_calib[left_tdc] = 0, so does not actually need to be set to 0
            h_tdc_calib[:left_tdc] = 0
            h_tdc_calib[right_tdc:] = 0

            t_calib = (
                (1 - np.cumsum(h_tdc_calib) / np.sum(h_tdc_calib)) / self.fpga_freq_hz * 1e9
            )  # invert and to ns

            coarse_len = bins.size

            t_weight = np.tile(h_tdc_calib / np.mean(h_tdc_calib), coarse_len)
            coarse_times = (
                np.tile(np.arange(coarse_len), [t_calib.size, 1]) / self.fpga_freq_hz * 1e9
            )
            delay_times = np.tile(t_calib, coarse_len) + coarse_times.flatten("F")
            # initially delay times are piece wise inverted. After "flip" in line 323 there should be no need in sorting:
            j_sorted = np.argsort(delay_times)
            delay_times = delay_times[j_sorted]

            t_weight = t_weight[j_sorted]

        # assign time delays to all photons
        total_laser_pulses = 0
        first_coarse_bin, *_, last_coarse_bin = bins
        delay_time_list = []
        for p in self.data:
            p.delay_time = np.empty(p.coarse.shape, dtype=np.float64)
            crs = np.minimum(p.coarse, last_coarse_bin) - bins[max_j - 1]
            crs[crs < 0] = crs[crs < 0] + last_coarse_bin - first_coarse_bin + 1

            delta_coarse = p.coarse2 - p.coarse
            delta_coarse[delta_coarse == -3] = 1  # 2bit limitation

            # in the TDC midrange use "coarse" counter
            in_mid_tdc = (p.fine >= l_quarter_tdc) & (p.fine <= r_quarter_tdc)
            delta_coarse[in_mid_tdc] = 0

            # on the right of TDC use "coarse2" counter (no change in delta)
            # on the left of TDC use "coarse2" counter decremented by 1
            on_left_tdc = p.fine < l_quarter_tdc
            delta_coarse[on_left_tdc] = delta_coarse[on_left_tdc] - 1

            photon_idxs = p.fine > self.NAN_PLACEBO  # self.NAN_PLACEBO are starts/ends of lines
            p.delay_time[photon_idxs] = (
                t_calib[p.fine[photon_idxs]]
                + (crs[photon_idxs] + delta_coarse[photon_idxs]) / self.fpga_freq_hz * 1e9
            )
            total_laser_pulses += p.pulse_runtime[-1]
            p.delay_time[~photon_idxs] = np.nan  # line ends/starts

            delay_time_list.append(p.delay_time[photon_idxs])

        delay_time = np.hstack(delay_time_list)

        bin_edges = np.arange(
            -time_bins_for_hist_ns / 2,
            np.max(delay_time) + time_bins_for_hist_ns,
            time_bins_for_hist_ns,
            dtype=np.float16,
        )

        t_hist = (bin_edges[:-1] + bin_edges[1:]) / 2
        k = np.digitize(delay_times, bin_edges)  # starts from 1

        hist_weight = np.empty(t_hist.shape, dtype=np.float64)
        for i in range(len(t_hist)):
            j = k == (i + 1)
            hist_weight[i] = np.sum(t_weight[j])

        all_hist = np.histogram(delay_time, bins=bin_edges)[0].astype(np.uint32)

        all_hist_norm = np.full(all_hist.shape, np.nan, dtype=np.float64)
        error_all_hist_norm = np.full(all_hist.shape, np.nan, dtype=np.float64)
        nonzero = hist_weight > 0
        all_hist_norm[nonzero] = all_hist[nonzero] / hist_weight[nonzero] / total_laser_pulses
        error_all_hist_norm[nonzero] = (
            np.sqrt(all_hist[nonzero]) / hist_weight[nonzero] / total_laser_pulses
        )

        if should_plot:
            self.plot_tdc_calibration()

        print("Done.")

        self.tdc_calib = TDCCalibration(
            x_all=x_all,
            h_all=h_all,
            bins=bins,
            h=h,
            max_j=max_j,
            coarse_calib_bins=coarse_calib_bins,
            fine_bins=fine_bins,
            l_quarter_tdc=l_quarter_tdc,
            r_quarter_tdc=r_quarter_tdc,
            h_tdc_calib=h_tdc_calib,
            t_calib=t_calib,
            t_hist=t_hist,
            hist_weight=hist_weight,
            all_hist=all_hist,
            all_hist_norm=all_hist_norm,
            error_all_hist_norm=error_all_hist_norm,
            delay_times=delay_times,
            t_weight=t_weight,
            total_laser_pulses=total_laser_pulses,
        )

    def plot_tdc_calibration(self, parent_axes=None, **plot_kwargs) -> None:
        """Doc."""

        try:
            x_all = self.tdc_calib.x_all
            h_all = self.tdc_calib.h_all
            bins = self.tdc_calib.bins
            h = self.tdc_calib.h
            coarse_calib_bins = self.tdc_calib.coarse_calib_bins
            t_calib = self.tdc_calib.t_calib
            t_hist = self.tdc_calib.t_hist
            all_hist_norm = self.tdc_calib.all_hist_norm
        except AttributeError:
            return

        with Plotter(
            parent_ax=parent_axes,
            subplots=(2, 2),
            **plot_kwargs,
        ) as axes:
            axes[0, 0].semilogy(x_all, h_all, "-o", label="All Hist")
            axes[0, 0].semilogy(bins, h, "o", label="Valid Bins")
            axes[0, 0].semilogy(
                bins[np.isin(bins, coarse_calib_bins)],
                h[np.isin(bins, coarse_calib_bins)],
                "o",
                markersize=4,
                label="Calibration Bins",
            )
            axes[0, 0].legend()

            axes[0, 1].plot(t_calib, "-o", label="TDC Calibration")
            axes[0, 1].legend()

            axes[1, 0].semilogy(t_hist, all_hist_norm, "-o", label="Photon Lifetime Histogram")
            axes[1, 0].legend()

    def compare_lifetimes(
        self,
        legend_label: str,
        compare_to: dict = None,
        normalization_type="Per Time",
        parent_ax=None,
    ):
        """
        Plots a comparison of lifetime histograms. 'kwargs' is a dictionary, where keys are to be used as legend labels
        and values are 'TDCPhotonDataMixin'-inheriting objects which are supposed to have their own TDC calibrations.
        """

        # add self (first) to compared TDC calibrations
        compared = {**{legend_label: self}, **compare_to}

        h = []
        for label, measurement in compared.items():
            with suppress(AttributeError):
                # AttributeError - assume other tdc_objects that have tdc_calib structures
                x = measurement.tdc_calib.t_hist
                if normalization_type == "NO":
                    y = measurement.tdc_calib.all_hist / measurement.tdc_calib.t_weight
                elif normalization_type == "Per Time":
                    y = measurement.tdc_calib.all_hist_norm
                elif normalization_type == "By Sum":
                    y = measurement.tdc_calib.all_hist_norm / np.sum(
                        measurement.tdc_calib.all_hist_norm[
                            np.isfinite(measurement.tdc_calib.all_hist_norm)
                        ]
                    )
                else:
                    raise ValueError(f"Unknown normalization type '{normalization_type}'.")
                h.append((x, y, label))

        with Plotter(parent_ax=parent_ax, super_title="Life Time Comparison") as ax:
            labels = []
            for tuple_ in h:
                x, y, label = tuple_
                labels.append(label)
                ax.semilogy(x, y, "-o", label=label)
            ax.set_xlabel("Life Time (ns)")
            ax.set_ylabel("Frequency")
            ax.legend(labels)

    def fit_lifetime_hist(
        self,
        fit_name="exponent_with_background_fit",
        x_field="t_hist",
        y_field="all_hist_norm",
        y_error_field="error_all_hist_norm",
        fit_param_estimate=[0.1, 4, 0.001],
        fit_range=(3.5, 30),
        x_scale="linear",
        y_scale="log",
        max_iter=3,
        should_plot=False,
    ) -> FitParams:
        """Doc."""

        is_finite_y = np.isfinite(getattr(self.tdc_calib, y_field))

        return curve_fit_lims(
            fit_name,
            fit_param_estimate,
            xs=getattr(self.tdc_calib, x_field)[is_finite_y],
            ys=getattr(self.tdc_calib, y_field)[is_finite_y],
            ys_errors=getattr(self.tdc_calib, y_error_field)[is_finite_y],
            x_limits=Limits(fit_range),
            should_plot=should_plot,
            x_scale=x_scale,
            y_scale=y_scale,
        )

    def get_lifetime_parameters(
        self,
        sted_field="symmetric",
        drop_idxs=[],
        fit_range=None,
        param_estimates=None,
        bg_range=Limits(40, 60),
        **kwargs,
    ) -> LifeTimeParams:
        """Doc."""

        conf = self.confocal
        sted = self.sted

        conf_hist = conf.tdc_calib.all_hist_norm
        conf_t = conf.tdc_calib.t_hist
        conf_t = conf_t[np.isfinite(conf_hist)]
        conf_hist = conf_hist[np.isfinite(conf_hist)]

        sted_hist = sted.tdc_calib.all_hist_norm
        sted_t = sted.tdc_calib.t_hist
        sted_t = sted_t[np.isfinite(sted_hist)]
        sted_hist = sted_hist[np.isfinite(sted_hist)]

        h_max, j_max = conf_hist.max(), conf_hist.argmax()
        t_max = conf_t[j_max]

        beta0 = (h_max, 4, h_max * 1e-3)

        if fit_range is None:
            fit_range = Limits(t_max, 40)

        if param_estimates is None:
            param_estimates = beta0

        conf_params = conf.fit_lifetime_hist(fit_range=fit_range, fit_param_estimate=beta0)

        # remove background
        sted_bg = np.mean(sted_hist[Limits(bg_range).valid_indices(sted_t)])
        conf_bg = np.mean(conf_hist[Limits(bg_range).valid_indices(conf_t)])
        sted_hist = sted_hist - sted_bg
        conf_hist = conf_hist - conf_bg

        j = conf_t < 20
        t = conf_t[j]
        hist_ratio = conf_hist[j] / np.interp(t, sted_t, sted_hist, right=0)
        if drop_idxs:
            j = np.setdiff1d(np.arange(1, len(t)), drop_idxs)
            t = t[j]
            hist_ratio = hist_ratio[j]

        title = "Robust Linear Fit of the Linear Part of the Histogram Ratio"
        with Plotter(figsize=(11.25, 7.5), super_title=title, **kwargs) as ax:

            # Using inner Plotter for manual selection
            title = "Use the mouse to place 2 markers\nlimiting the linear range:"
            linear_range = Limits()
            with Plotter(
                parent_ax=ax, super_title=title, selection_limits=linear_range, **kwargs
            ) as ax:
                ax.plot(t, hist_ratio)
                ax.legend(["hist_ratio"])

            j_selected = linear_range.valid_indices(t)

            if sted_field == "symmetric":
                # Robustly fit linear model with RANSAC algorithm
                ransac = linear_model.RANSACRegressor()
                ransac.fit(t[j_selected][:, np.newaxis], hist_ratio[j_selected])
                p0, p1 = ransac.estimator_.intercept_, ransac.estimator_.coef_[0]

                ax.plot(t[j_selected], hist_ratio[j_selected], "oy")
                ax.plot(t[j_selected], np.polyval([p1, p0], t[j_selected]), "r")
                ax.legend(["hist_ratio", "linear range", "robust fit"])

                lifetime_ns = conf_params.beta[1]
                sigma_sted = p1 * lifetime_ns
                try:
                    laser_pulse_delay_ns = (1 - p0) / p1
                except RuntimeWarning:
                    laser_pulse_delay_ns = None

            elif sted_field == "paraboloid":
                fit_params = curve_fit_lims(
                    fit_name="ratio_of_lifetime_histograms",
                    param_estimates=(2, 1, 1),
                    xs=t[j_selected],
                    ys=hist_ratio[j_selected],
                    ys_errors=np.ones(j_selected.sum()),
                    should_plot=True,
                )

                lifetime_ns = conf_params.beta[1]
                sigma_sted = (fit_params.beta[0] * lifetime_ns, fit_params.beta[1] * lifetime_ns)
                laser_pulse_delay_ns = fit_params.beta[2]

        self.lifetime_params = LifeTimeParams(lifetime_ns, sigma_sted, laser_pulse_delay_ns)
        return self.lifetime_params

    def _unite_coarse_fine_data(self):
        """Doc."""

        # keep pulse_runtime elements of each file for array size allocation
        n_elem = np.cumsum([0] + [p.pulse_runtime.size for p in self.data])

        # unite coarse and fine times from all files
        coarse = np.empty(shape=(n_elem[-1],), dtype=np.int16)
        fine = np.empty(shape=(n_elem[-1],), dtype=np.int16)
        for i, p in enumerate(self.data):
            coarse[n_elem[i] : n_elem[i + 1]] = p.coarse
            fine[n_elem[i] : n_elem[i + 1]] = p.fine

        # remove line starts/ends from angular scan data
        if self.scan_type == "angular":
            photon_idxs = fine > self.NAN_PLACEBO
            coarse = coarse[photon_idxs]
            fine = fine[photon_idxs]

        return coarse, fine


@dataclass
class CountsImageStackData:
    """
    Holds a stack of images along with some relevant scan data,
    built from CI (counter input) NIDAQmx data.
    """

    image_stack_forward: np.ndarray
    norm_stack_forward: np.ndarray
    image_stack_backward: np.ndarray
    norm_stack_backward: np.ndarray
    line_ticks_v: np.ndarray
    row_ticks_v: np.ndarray
    plane_ticks_v: np.ndarray
    n_planes: int
    plane_orientation: str
    dim_order: Tuple[int, int, int]

    def get_image(self, method: str, plane_idx: int = None) -> np.ndarray:
        """Doc."""

        if plane_idx is None:
            plane_idx = self.n_planes // 2

        if method == "forward":
            img = self.image_stack_forward[:, :, plane_idx]
        elif method == "forward normalization":
            img = self.norm_stack_forward[:, :, plane_idx]
        elif method == "forward normalized":
            img = (
                self.image_stack_forward[:, :, plane_idx] / self.norm_stack_forward[:, :, plane_idx]
            )
        elif method == "backward":
            img = self.image_stack_backward[:, :, plane_idx]
        elif method == "backward normalization":
            img = self.norm_stack_backward[:, :, plane_idx]
        elif method == "backward normalized":
            img = (
                self.image_stack_backward[:, :, plane_idx]
                / self.norm_stack_backward[:, :, plane_idx]
            )
        elif method == "interlaced":
            p1_norm = (
                self.image_stack_forward[:, :, plane_idx] / self.norm_stack_forward[:, :, plane_idx]
            )
            p2_norm = (
                self.image_stack_backward[:, :, plane_idx]
                / self.norm_stack_backward[:, :, plane_idx]
            )
            n_lines = p1_norm.shape[0] + p2_norm.shape[0]
            img = np.zeros(p1_norm.shape)
            img[:n_lines:2, :] = p1_norm[:n_lines:2, :]
            img[1:n_lines:2, :] = p2_norm[1:n_lines:2, :]
        elif method == "averaged":
            p1 = self.image_stack_forward[:, :, plane_idx]
            p2 = self.image_stack_backward[:, :, plane_idx]
            norm1 = self.norm_stack_forward[:, :, plane_idx]
            norm2 = self.norm_stack_backward[:, :, plane_idx]
            img = (p1 + p2) / (norm1 + norm2)

        return img


class CountsImageMixin:
    """Doc."""

    def create_image_stack_data(self, file_dict: dict) -> CountsImageStackData:
        """Doc."""

        scan_settings = file_dict["scan_settings"]
        um_v_ratio = file_dict["system_info"]["xyz_um_to_v"]
        ao = file_dict["ao"]
        counts = file_dict["ci"]

        n_planes = scan_settings["n_planes"]
        n_lines = scan_settings["n_lines"]
        pxl_size_um = scan_settings["dim2_um"] / n_lines
        pxls_per_line = div_ceil(scan_settings["dim1_um"], pxl_size_um)
        dim_order = scan_settings["dim_order"]
        ppl = scan_settings["ppl"]
        ppp = n_lines * ppl
        turn_idx = ppl // 2

        first_dim = dim_order[0]
        dim1_center = scan_settings["initial_ao"][first_dim]
        um_per_v = um_v_ratio[first_dim]

        line_len_v = scan_settings["dim1_um"] / um_per_v
        dim1_min = dim1_center - line_len_v / 2

        pxl_size_v = pxl_size_um / um_per_v
        pxls_per_line = div_ceil(scan_settings["dim1_um"], pxl_size_um)

        # prepare to remove counts from outside limits
        dim1_ao_single = ao[0][:ppl]
        eff_idxs = ((dim1_ao_single - dim1_min) // pxl_size_v + 1).astype(np.int16)
        eff_idxs_forward = eff_idxs[:turn_idx]
        eff_idxs_backward = eff_idxs[-1 : (turn_idx - 1) : -1]

        # create counts stack shaped (n_lines, ppl, n_planes) - e.g. 80 x 1000 x 1
        j0 = ppp * np.arange(n_planes)[:, np.newaxis]
        J = np.tile(np.arange(ppp), (n_planes, 1)) + j0
        counts_stack = np.diff(np.concatenate((j0, counts[J]), axis=1))
        counts_stack = counts_stack.T.reshape(n_lines, ppl, n_planes)
        counts_stack_forward = counts_stack[:, :turn_idx, :]
        counts_stack_backward = counts_stack[:, -1 : (turn_idx - 1) : -1, :]

        # calculate the images and normalization separately for the forward/backward parts of the scan
        image_stack_forward, norm_stack_forward = self._calculate_plane_image_stack(
            counts_stack_forward, eff_idxs_forward, pxls_per_line
        )
        image_stack_backward, norm_stack_backward = self._calculate_plane_image_stack(
            counts_stack_backward, eff_idxs_backward, pxls_per_line
        )

        return CountsImageStackData(
            image_stack_forward=image_stack_forward,
            norm_stack_forward=norm_stack_forward,
            image_stack_backward=image_stack_backward,
            norm_stack_backward=norm_stack_backward,
            line_ticks_v=dim1_min + np.arange(pxls_per_line) * pxl_size_v,
            row_ticks_v=scan_settings["set_pnts_lines_odd"],
            plane_ticks_v=scan_settings.get("set_pnts_planes"),  # doesn't exist in older versions
            n_planes=n_planes,
            plane_orientation=scan_settings["plane_orientation"],
            dim_order=dim_order,
        )

    def _calculate_plane_image_stack(self, counts_stack, eff_idxs, pxls_per_line):
        """Doc."""

        n_lines, _, n_planes = counts_stack.shape
        image_stack = np.empty((n_lines, pxls_per_line, n_planes), dtype=np.int32)
        norm_stack = np.empty((n_lines, pxls_per_line, n_planes), dtype=np.int32)

        for i in range(pxls_per_line):
            image_stack[:, i, :] = counts_stack[:, eff_idxs == i, :].sum(axis=1)
            norm_stack[:, i, :] = counts_stack[:, eff_idxs == i, :].shape[1]

        return image_stack, norm_stack


def _find_section_edges(byte_data: np.ndarray, group_len: int):  # NOQA C901
    """
    group_len: bytes per photon
    """

    # find index of first complete photon (where 248 and 254 bytes are spaced exatly (group_len -1) bytes apart)
    if (edge_start := _first_full_photon_idx(byte_data, group_len)) is None:
        raise RuntimeError("No byte data found! Check detector and FPGA.")

    # slice byte_data where assumed to be 248 and 254 (photon brackets)
    data_presumed_248 = byte_data[edge_start::group_len]
    data_presumed_254 = byte_data[(edge_start + group_len - 1) :: group_len]

    # find indices where this assumption breaks
    missed_248_idxs = np.where(data_presumed_248 != 248)[0]
    tot_248s_missed = missed_248_idxs.size
    missed_254_idxs = np.where(data_presumed_254 != 254)[0]
    tot_254s_missed = missed_254_idxs.size

    data_end = False
    n_single_errors = 0
    count = 0
    for count, missed_248_idx in enumerate(missed_248_idxs):

        # hold byte_data idx of current missing photon starting bracket
        data_idx_of_missed_248 = edge_start + missed_248_idx * group_len

        # condition for ignoring single photon error (just test the most significant bytes of the pulse_runtime are close)
        curr_runtime_msb = int(byte_data[data_idx_of_missed_248 + 1])
        prev_runtime_msb = int(byte_data[data_idx_of_missed_248 - (group_len - 1)])
        ignore_single_error_cond = abs(curr_runtime_msb - prev_runtime_msb) < 3

        # check that this is not a case of a singular mistake in 248 byte: happens very rarely but does happen
        if tot_254s_missed < count + 1:
            # no missing ending brackets, at least one missing starting bracket
            if missed_248_idx == (len(data_presumed_248) - 1):
                # problem in the last photon in the file
                # Found single error in last photon of file, ignoring and finishing...
                edge_stop = data_idx_of_missed_248
                break

            elif (tot_248s_missed == count + 1) or (
                np.diff(missed_248_idxs[count : (count + 2)]) > 1
            ):
                if ignore_single_error_cond:
                    # f"Found single photon error (byte_data[{data_idx_of_missed_248}]), ignoring and continuing..."
                    n_single_errors += 1
                else:
                    raise RuntimeError("Check byte data for strange section edges!")

            else:
                raise RuntimeError(
                    "Bizarre problem in byte data: 248 byte out of registry while 254 is in registry!"
                )

        else:  # (tot_254s_missed >= count + 1)
            # if (missed_248_idxs[count] == missed_254_idxs[count]), # likely a real section
            if np.isin(missed_248_idx, missed_254_idxs):
                # Found a section, continuing...
                edge_stop = data_idx_of_missed_248
                if byte_data[edge_stop - 1] != 254:
                    edge_stop = edge_stop - group_len
                break

            elif missed_248_idxs[count] == (
                missed_254_idxs[count] + 1
            ):  # np.isin(missed_248_idx, (missed_254_idxs[count]+1)): # likely a real section ? why np.isin?
                # Found a section, continuing...
                edge_stop = data_idx_of_missed_248
                if byte_data[edge_stop - 1] != 254:
                    edge_stop = edge_stop - group_len
                break

            elif missed_248_idx < missed_254_idxs[count]:  # likely a singular error on 248 byte
                if ignore_single_error_cond:
                    # f"Found single photon error (byte_data[{data_idx_of_missed_248}]), ignoring and continuing..."
                    n_single_errors += 1
                    continue
                else:
                    raise RuntimeError("Check byte data for strange section edges!")

            else:  # likely a signular mistake on 254 byte
                if ignore_single_error_cond:
                    # f"Found single photon error (byte_data[{data_idx_of_missed_248}]), ignoring and continuing..."
                    n_single_errors += 1
                    continue
                else:
                    raise RuntimeError("Check byte data for strange section edges!")

    # did reach the end of the loop without breaking?
    were_no_breaks = not tot_248s_missed or (count == (missed_248_idxs.size - 1))
    # case there were no problems
    if were_no_breaks:
        edge_stop = edge_start + (data_presumed_254.size - 1) * group_len
        data_end = True

    return edge_start, edge_stop, data_end, n_single_errors


def _first_full_photon_idx(byte_data: np.ndarray, group_len: int) -> int:
    """
    Return the starting index of the first intact photon - a sequence of 'group_len'
    bytes starting with 248 and ending with 254. If no intact photons are found, returns 'None'
    """

    for idx in infinite_range():
        try:
            if (byte_data[idx] == 248) and (byte_data[idx + (group_len - 1)] == 254):
                return idx
        except IndexError:
            break
    return None


def _find_all_section_edges(
    byte_data: np.ndarray, group_len: int
) -> Tuple[List[Tuple[int, int]], int]:
    """Doc."""

    section_edges = []
    data_end = False
    last_edge_stop = 0
    total_single_errors = 0
    while not data_end:
        remaining_byte_data = byte_data[last_edge_stop:]
        new_edge_start, new_edge_stop, data_end, n_single_errors = _find_section_edges(
            remaining_byte_data, group_len
        )
        new_edge_start += last_edge_stop
        new_edge_stop += last_edge_stop
        section_edges.append((new_edge_start, new_edge_stop))
        last_edge_stop = new_edge_stop
        total_single_errors += n_single_errors

    return section_edges, total_single_errors<|MERGE_RESOLUTION|>--- conflicted
+++ resolved
@@ -293,17 +293,11 @@
                 f"Unknown type '{type(pick_calib_bins_according_to)}' for picking calibration bins!"
             )
 
-<<<<<<< HEAD
         # Don't use 'empty' bins for calibration
         valid_cal_bins = np.nonzero(h_all > (np.median(h_all) / 100))[0]
-        coarse_bins = np.array([bin_idx for bin_idx in coarse_bins if bin_idx in valid_cal_bins])
-=======
-        # Don't use 'empty' bins for calibration # TESTESTEST
-        valid_cal_bins = np.nonzero(h_all > (np.median(h_all) / 100))[0]  # TESTESTEST
         coarse_calib_bins = np.array(
             [bin_idx for bin_idx in coarse_calib_bins if bin_idx in valid_cal_bins]
-        )  # TESTESTEST
->>>>>>> 11fcb79e
+        )
 
         if isinstance(external_calib, TDCCalibration):
             max_j = external_calib.max_j

--- conflicted
+++ resolved
@@ -557,19 +557,12 @@
 
         self.get_general_properties(file_paths[0])
 
-<<<<<<< HEAD
-        if should_parallel_process and len(file_paths) > 1:  # parellel processing
-            N_PROCESSES = mp.cpu_count() - 1
-            print(f"Parallel processing using {N_PROCESSES} CPUs/processes.")
-            with mp.get_context("spawn").Pool(N_PROCESSES) as pool:
-=======
         if (
             should_parallel_process and len(file_paths) > 1
         ):  # parellel processing # TODO: when working, add condition for number of files > say 3
             N_CORES = mp.cpu_count() // 2 - 1
             print(f"Parallel processing using {N_CORES} CPUs/processes.")
             with mp.get_context("spawn").Pool(N_CORES) as pool:
->>>>>>> a0841abc
                 func = partial(self.process_data_file, verbose=True, **kwargs)
                 data = list(pool.imap(func, file_paths))
 

"""Data organization and manipulation."""

import logging
import re
from collections import deque
from contextlib import suppress
from dataclasses import dataclass, field
from pathlib import Path
from typing import Dict, List, Tuple, Union

import numpy as np
<<<<<<< HEAD
from matplotlib import pyplot as plt
from scipy import ndimage, stats
from skimage import filters as skifilt
from skimage import morphology

from data_analysis.photon_data import TDCPhotonData
=======
import scipy
import skimage

from data_analysis.photon_data import (
    CountsImageMixin,
    TDCPhotonData,
    TDCPhotonDataMixin,
)
>>>>>>> 24467ba0
from data_analysis.software_correlator import CorrelatorType, SoftwareCorrelator
from utilities import file_utilities, fit_tools, helper
from utilities.display import Plotter


class CorrFunc:
    """Doc."""

    def __init__(self, gate_ns):
        self.gate_ns = gate_ns
        self.lag = []
        self.countrate_list = []
        self.fit_param = dict()
        self.run_duration: float
        self.skipped_duration = 0
        self.total_duration: float
        self.afterpulse: np.ndarray
        self.vt_um: np.ndarray

    def average_correlation(
        self,
        rejection=2,
        reject_n_worst=None,
        norm_range=(1e-3, 2e-3),
        delete_list=[],
        should_plot=False,
        plot_kwargs={},
        **kwargs,
    ):
        """Doc."""

        self.rejection = rejection
        self.norm_range = norm_range
        self.delete_list = delete_list
        self.average_all_cf_cr = (self.cf_cr * self.weights).sum(0) / self.weights.sum(0)
        self.median_all_cf_cr = np.median(self.cf_cr, 0)
        JJ = (self.lag > norm_range[1]) & (self.lag < 100)  # work in the relevant part
        self.score = (
            (1 / np.var(self.cf_cr[:, JJ], 0))
            * (self.cf_cr[:, JJ] - self.median_all_cf_cr[JJ]) ** 2
            / len(JJ)
        ).sum(axis=1)

        total_n_rows, _ = self.cf_cr.shape

        if reject_n_worst not in {None, 0}:
            delete_list = np.argsort(self.score)[-reject_n_worst:]
        elif rejection is not None:
            delete_list = np.where(self.score >= self.rejection)[0]
            if len(delete_list) == total_n_rows:
                raise RuntimeError(
                    "All rows are in 'delete_list'! Increase the rejection limit. Ignoring."
                )

        # if 'reject_n_worst' and 'rejection' are both None, use supplied delete list.
        # if no delete list is supplied, use all rows.
        self.j_bad = delete_list
        self.j_good = [row for row in range(total_n_rows) if row not in delete_list]

        self.avg_cf_cr, self.error_cf_cr = _calculate_weighted_avg(
            self.cf_cr[self.j_good, :], self.weights[self.j_good, :]
        )

        j_t = (self.lag > self.norm_range[0]) & (self.lag < self.norm_range[1])
        self.g0 = (self.avg_cf_cr[j_t] / self.error_cf_cr[j_t] ** 2).sum() / (
            1 / self.error_cf_cr[j_t] ** 2
        ).sum()
        self.normalized = self.avg_cf_cr / self.g0
        self.error_normalized = self.error_cf_cr / self.g0

        if should_plot:
            self.plot_correlation_function(plot_kwargs=plot_kwargs)

    def plot_correlation_function(
        self,
        parent_ax=None,
        x_field="lag",
        y_field="avg_cf_cr",
        x_scale="log",
        y_scale="linear",
<<<<<<< HEAD
        fig=None,
        xlim=None,
        ylim=None,
=======
        xlim=None,
        ylim=None,
        plot_kwargs={},
>>>>>>> 24467ba0
        **kwargs,
    ):

        x = getattr(self, x_field)
        y = getattr(self, y_field)
        if x_scale == "log":  # remove zero point data
            x, y = x[1:], y[1:]

<<<<<<< HEAD
        with display.show_external_axes(fig, xlim=xlim, ylim=ylim) as ax:
            try:
                len(ax)
            except TypeError:  # single axes, no len property, nothing to do
                pass
            else:
                if len(ax) > 1:  # if has len it must be always above 1, so this
                    ax = fig.gca()
            # ax = fig.gca()
=======
        with Plotter(parent_ax=parent_ax, xlim=xlim, ylim=ylim, should_autoscale=True) as ax:
>>>>>>> 24467ba0
            ax.set_xlabel(x_field)
            ax.set_ylabel(y_field)
            ax.set_xscale(x_scale)
            ax.set_yscale(y_scale)
<<<<<<< HEAD

            # if 'x_lim' in kwargs:
            #     ax.set_xlim(kwargs['x_lim'])
            #     kwargs.pop('x_lim')
            # if 'y_lim' in kwargs:
            #     ax.set_ylim(kwargs['x_lim'])
            #     kwargs.pop('y_lim')
            ax.plot(x, y, "-", **kwargs)
            ax.legend(loc="best")
=======
            ax.plot(x, y, "-", **plot_kwargs)
>>>>>>> 24467ba0

    def fit_correlation_function(
        self,
        x_field="lag",
        y_field="avg_cf_cr",
        y_error_field="error_cf_cr",
        fit_name="diffusion_3d_fit",
        fit_param_estimate=None,
        fit_range=(1e-3, 100),
        x_scale="log",
        y_scale="linear",
        should_plot=False,
    ):

        if not fit_param_estimate:
            fit_param_estimate = [self.g0, 0.035, 30.0]

        x = getattr(self, x_field)
        y = getattr(self, y_field)
        error_y = getattr(self, y_error_field)
        if x_scale == "log":
            x = x[1:]  # remove zero point data
            y = y[1:]
            error_y = error_y[1:]

        fit_param = fit_tools.curve_fit_lims(
            fit_name,
            fit_param_estimate,
            x,
            y,
            error_y,
            x_limits=fit_range,
            should_plot=should_plot,
            x_scale=x_scale,
            y_scale=y_scale,
        )

        self.fit_param[fit_param["func_name"]] = fit_param


@dataclass
class CorrFuncAccumulator:
    """
    A convecience class for accumulating the outputs of SoftwareCorrelator
    for a CorrFunc during correlation of measurement data.
    """

    cf: CorrFunc
    corrfunc_list: list[np.ndarray] = field(default_factory=list)
    weights_list: list[np.ndarray] = field(default_factory=list)
    cf_cr_list: list[np.ndarray] = field(default_factory=list)
    n_corrfuncs: int = 0

    def __enter__(self):
        """Initiate a temporary structure for accumulating SoftwareCorrelator outputs."""

        return self

    def __exit__(self, *exc):
        """Create padded 2D ndarrays from the accumulated lists and delete the accumulator."""

        lag_len = len(self.cf.lag)
        self.cf.corrfunc, self.cf.weights, self.cf.cf_cr = self.join_and_pad(lag_len)

    def accumulate(self, SC: SoftwareCorrelator):
        """Doc."""

        self.corrfunc_list.append(SC.corrfunc)
        self.weights_list.append(SC.weights)
        self.cf_cr_list.append(SC.cf_cr)
        self.n_corrfuncs += 1

    def join_and_pad(self, lag_len: int) -> Tuple[np.ndarray, np.ndarray, np.ndarray]:
        """Doc."""

        shape = (self.n_corrfuncs, lag_len)
        corrfunc = np.empty(shape=shape, dtype=np.float64)
        weights = np.empty(shape=shape, dtype=np.float64)
        cf_cr = np.empty(shape=shape, dtype=np.float64)
        for idx in range(self.n_corrfuncs):
            pad_len = lag_len - len(self.corrfunc_list[idx])
            corrfunc[idx] = np.pad(self.corrfunc_list[idx], (0, pad_len))
            weights[idx] = np.pad(self.weights_list[idx], (0, pad_len))
            cf_cr[idx] = np.pad(self.cf_cr_list[idx], (0, pad_len))

        return corrfunc, weights, cf_cr


class SolutionSFCSMeasurement(TDCPhotonDataMixin):
    """Doc."""

    NAN_PLACEBO = -100
    DUMP_PATH = Path("C:/temp_sfcs_data/")
    SIZE_LIMITS_MB = (100, 1e4)

    def __init__(self, name=None):
        self.name = name
        self.data = []  # list to hold the data of each file
        self.cf = dict()
        self.is_data_dumped = False
        self.scan_type: str
        self.duration_min: float = None

    @file_utilities.rotate_data_to_disk
    def read_fpga_data(
        self,
<<<<<<< HEAD
        file_path_template: str,
        file_selection: str = "",
        roi_selection: str = "auto",
        should_fix_shift: bool = False,
        should_plot: bool = True,
        **kwargs,
    ):
        """Doc."""
=======
        file_path_template: Union[str, Path],
        file_selection: str = None,
        should_plot=False,
        **kwargs,
    ) -> None:
        """Processes a complete FCS measurement (multiple files)."""
>>>>>>> 24467ba0

        print("\nLoading FPGA data from hard drive:", end=" ")

        file_paths = file_utilities.prepare_file_paths(Path(file_path_template), file_selection)
        n_files = len(file_paths)
        *_, self.template = Path(file_path_template).parts
        self.name_on_disk = re.sub("_[*]", "", self.template)

        for idx, file_path in enumerate(file_paths):
            # Loading file from disk
            print(f"Loading file No. {idx+1}/{n_files}: '{file_path}'...", end=" ")
            try:
                file_dict = file_utilities.load_file_dict(file_path)
            except OSError:
                print(f"File '{idx+1}' has not been fully downloaded from cloud. Skipping...\n")
                continue
            else:
                print("Done.")

            # Processing data
            p = self.process_data(file_dict, idx, verbose=True, **kwargs)

            # Appending data to self
            if p is not None:
                p.file_path = file_path
                self.data.append(p)
                print(f"Finished processing file No. {idx+1}\n")

        # count the files and ensure there's at least one file
        self.n_files = len(self.data)
        if not self.n_files:
            raise RuntimeError(
                f"Loading FPGA data catastrophically failed ({n_files}/{n_files} files skipped)."
            )

        if self.scan_type == "angular_scan":
            # aggregate images and ROIs for angular sFCS
            self.scan_images_dstack = np.dstack(tuple(p.image for p in self.data))
            self.roi_list = [p.roi for p in self.data]

        # calculate average count rate
        self.avg_cnt_rate_khz = sum([p.avg_cnt_rate_khz for p in self.data]) / len(self.data)

        if self.duration_min is None:
            # calculate duration if not supplied
            self.duration_min = (
                np.mean([np.diff(p.runtime).sum() for p in self.data]) / self.laser_freq_hz / 60
            )
            print(f"Calculating duration (not supplied): {self.duration_min:.1f} min\n")

        print(f"Finished loading FPGA data ({len(self.data)}/{n_files} files used).\n")

        # plotting of scan image and ROI
        if should_plot:
            print("Displaying scan images...", end=" ")
            with Plotter(subplots=(1, n_files), should_force_aspect=True) as axes:
                if not hasattr(
                    axes, "size"
                ):  # if axes is not an ndarray (only happens if reding just one file)
                    axes = np.array([axes])
                for idx, (ax, image, roi) in enumerate(
                    zip(axes, np.moveaxis(self.scan_images_dstack, -1, 0), self.roi_list)
                ):
                    ax.set_title(f"file #{idx+1} of '{self.name}' measurement")
                    ax.set_xlabel("Pixel Number")
                    ax.set_ylabel("Line Number")
                    ax.imshow(image)
                    ax.plot(roi["col"], roi["row"], color="white")
            print("Done.\n")

    def process_data(self, file_dict: dict, idx: int = 0, **kwargs) -> TDCPhotonData:
        """Doc."""

        full_data = file_dict["full_data"]

        if idx == 0:
            self.after_pulse_param = file_dict["system_info"]["after_pulse_param"]
            self.laser_freq_hz = int(full_data["laser_freq_mhz"] * 1e6)
            self.fpga_freq_hz = int(full_data["fpga_freq_mhz"] * 1e6)
            with suppress(KeyError):
                self.duration_min = full_data["duration_s"] / 60

        # Circular sFCS
        if full_data.get("circle_speed_um_s"):
            self.scan_type = "circular_scan"
            self.v_um_ms = full_data["circle_speed_um_s"] * 1e-3  # to um/ms
            raise NotImplementedError("Circular scan analysis not yet implemented...")

        # Angular sFCS
        elif full_data.get("angular_scan_settings"):
            if idx == 0:
                self.scan_type = "angular_scan"
                self.angular_scan_settings = full_data["angular_scan_settings"]
                self.LINE_END_ADDER = 1000
            return self.process_angular_scan_data(full_data, idx, **kwargs)

        # FCS
        else:
            self.scan_type = "static"
            return self.process_static_data(full_data, idx, **kwargs)

    def process_static_data(self, full_data, idx, **kwargs) -> TDCPhotonData:
        """
        Processes a single static FCS data file ('full_data').
        Returns the processed results as a 'TDCPhotonData' object.
        '"""

        p = self.convert_fpga_data_to_photons(
            full_data["byte_data"],
            version=full_data["version"],
            locate_outliers=True,
            **kwargs,
        )

        p.file_num = idx + 1
        p.avg_cnt_rate_khz = full_data["avg_cnt_rate_khz"]

        return p

    def process_angular_scan_data(
        self,
        full_data,
        idx,
        should_fix_shift=True,
        roi_selection="auto",
        **kwargs,
    ) -> TDCPhotonData:
        """
        Processes a single angular sFCS data file ('full_data').
        Returns the processed results as a 'TDCPhotonData' object.
        '"""

        p = self.convert_fpga_data_to_photons(
            full_data["byte_data"], version=full_data["version"], verbose=True
        )

        p.file_num = idx + 1
        p.avg_cnt_rate_khz = full_data["avg_cnt_rate_khz"]

        angular_scan_settings = full_data["angular_scan_settings"]
        linear_part = angular_scan_settings["linear_part"].round().astype(np.uint16)
        self.v_um_ms = angular_scan_settings["actual_speed_um_s"] * 1e-3
        sample_freq_hz = int(angular_scan_settings["sample_freq_hz"])
        ppl_tot = int(angular_scan_settings["points_per_line_total"])
        n_lines = int(angular_scan_settings["n_lines"])

        print("Converting angular scan to image...", end=" ")

        runtime = p.runtime
        cnt, n_pix_tot, n_pix, line_num = _convert_angular_scan_to_image(
            runtime, self.laser_freq_hz, sample_freq_hz, ppl_tot, n_lines
        )

        if should_fix_shift:
            pix_shift = _fix_data_shift(cnt)
            runtime = p.runtime + pix_shift * round(self.laser_freq_hz / sample_freq_hz)
            cnt, n_pix_tot, n_pix, line_num = _convert_angular_scan_to_image(
                runtime, self.laser_freq_hz, sample_freq_hz, ppl_tot, n_lines
            )
            print(f"Shifted by {pix_shift} pixels. Done.")
        else:
            print("Done.")

        # invert every second line
        cnt[1::2, :] = np.flip(cnt[1::2, :], 1)

        print("ROI selection: ", end=" ")

        if roi_selection == "auto":
            print("automatic. Thresholding and smoothing...", end=" ")
            try:
                bw = _threshold_and_smooth(cnt)
            except ValueError:
                print("Thresholding failed, skipping file.")
                return None
        else:
            raise ValueError(
                f"roi_selection='{roi_selection}' is not supported. Only 'auto' is, at the moment."
            )

        # cut edges
        bw_temp = np.full(bw.shape, False, dtype=bool)
        bw_temp[:, linear_part] = bw[:, linear_part]
        bw = bw_temp

        # discard short and fill long rows
        m2 = np.sum(bw, axis=1)
        bw[m2 < 0.5 * m2.max(), :] = False

        while self.LINE_END_ADDER < bw.shape[0]:
            self.LINE_END_ADDER *= 10

        print("Building ROI...", end=" ")

        line_starts = []
        line_stops = []
        line_start_lables = []
        line_stop_labels = []
        roi: Dict[str, deque] = {"row": deque([]), "col": deque([])}

        bw_rows, _ = bw.shape
        for row_idx in range(bw_rows):
            nonzero_row_idxs = bw[row_idx, :].nonzero()[0]
            if nonzero_row_idxs.size != 0:  # if bw row has nonzero elements
                # set mask to True between non-zero edges of row
                left_edge, right_edge = nonzero_row_idxs[0], nonzero_row_idxs[-1]
                bw[row_idx, left_edge:right_edge] = True
                # add row to ROI
                roi["row"].appendleft(row_idx)
                roi["col"].appendleft(left_edge)
                roi["row"].append(row_idx)
                roi["col"].append(right_edge)

                line_starts_new_idx = np.ravel_multi_index((row_idx, left_edge), bw.shape)
                line_starts_new = list(range(line_starts_new_idx, n_pix_tot[-1], bw.size))
                line_stops_new_idx = np.ravel_multi_index((row_idx, right_edge), bw.shape)
                line_stops_new = list(range(line_stops_new_idx, n_pix_tot[-1], bw.size))

                line_start_lables.extend([-row_idx for elem in range(len(line_starts_new))])
                line_stop_labels.extend(
                    [(-row_idx - self.LINE_END_ADDER) for elem in range(len(line_stops_new))]
                )
                line_starts.extend(line_starts_new)
                line_stops.extend(line_stops_new)

        try:
            # repeat first point to close the polygon
            roi["row"].append(roi["row"][0])
            roi["col"].append(roi["col"][0])
        except IndexError:
            print("ROI is empty (need to figure out the cause). Skipping file.", end=" ")
            return None

        # convert lists/deques to numpy arrays
        roi = {key: np.array(val, dtype=np.uint16) for key, val in roi.items()}
        line_start_lables = np.array(line_start_lables, dtype=np.int16)
        line_stop_labels = np.array(line_stop_labels, dtype=np.int16)
        line_starts = np.array(line_starts, dtype=np.int64)
        line_stops = np.array(line_stops, dtype=np.int64)

        print("Done.")

        runtime_line_starts: np.ndarray = line_starts * round(self.laser_freq_hz / sample_freq_hz)
        runtime_line_stops: np.ndarray = line_stops * round(self.laser_freq_hz / sample_freq_hz)

        runtime = np.hstack((runtime_line_starts, runtime_line_stops, runtime))
        sorted_idxs = np.argsort(runtime)
        p.runtime = runtime[sorted_idxs]
        p.line_num = np.hstack(
            (
                line_start_lables,
                line_stop_labels,
                line_num * bw[line_num, n_pix].flatten(),
            )
        )[sorted_idxs]
        p.coarse = np.hstack(
            (
                np.full(runtime_line_starts.size, self.NAN_PLACEBO, dtype=np.int16),
                np.full(runtime_line_stops.size, self.NAN_PLACEBO, dtype=np.int16),
                p.coarse,
            )
        )[sorted_idxs]
        p.coarse2 = np.hstack(
            (
                np.full(runtime_line_starts.size, self.NAN_PLACEBO, dtype=np.int16),
                np.full(runtime_line_stops.size, self.NAN_PLACEBO, dtype=np.int16),
                p.coarse2,
            )
        )[sorted_idxs]
        p.fine = np.hstack(
            (
                np.full(runtime_line_starts.size, self.NAN_PLACEBO, dtype=np.int16),
                np.full(runtime_line_stops.size, self.NAN_PLACEBO, dtype=np.int16),
                p.fine,
            )
        )[sorted_idxs]

        p.image = cnt
        p.roi = roi

        # reverse rows again
        bw[1::2, :] = np.flip(bw[1::2, :], 1)
        p.bw_mask = bw

        # get image line correlation to subtract trends
        img = p.image * p.bw_mask

        p.image_line_corr = _line_correlations(img, p.bw_mask, roi, sample_freq_hz)

        return p

    def correlate_and_average(self, **kwargs):
        """High level function for correlating and averaging any data."""

        CF = self.correlate_data(**kwargs)
        CF.average_correlation(**kwargs)

    @file_utilities.rotate_data_to_disk
    def correlate_data(self, cf_name=None, **kwargs):
        """
        High level function for correlating any type of data (e.g. static, angular scan...)
        Returns a 'CorrFunc' object.
        Data attribute is possibly rotated from/to disk.
        """

        if self.scan_type == "angular_scan":
            CF = self.correlate_angular_scan_data(**kwargs)
        elif self.scan_type == "circular_scan":
            CF = self.correlate_circular_scan_data(**kwargs)
        elif self.scan_type == "static":
            CF = self.correlate_static_data(**kwargs)
        else:
            raise NotImplementedError(
                f"Correlating data of type '{self.scan_type}' is not implemented."
            )

        if cf_name is not None:
            self.cf[cf_name] = CF
        else:
            self.cf[f"gate {CF.gate_ns}"] = CF

        return CF

    def correlate_static_data(
        self,
        gate_ns=(0, np.inf),
        run_duration=None,
        min_time_frac=0.5,
        n_runs_requested=60,
        subtract_afterpulse=True,
        verbose=False,
        **kwargs,
    ) -> CorrFunc:
        """Correlates data for static FCS. Returns a CorrFunc object"""

        if verbose:
            print(f"Correlating {self.template}:", end=" ")

        if run_duration is None:  # auto determination of run duration
            if len(self.cf) > 0:  # read run_time from the last calculated correlation function
                run_duration = next(reversed(self.cf.values())).run_duration
            else:  # auto determine
                total_duration_estimate = 0
                for p in self.data:
                    time_stamps = np.diff(p.runtime).astype(np.int32)
                    mu = np.median(time_stamps) / np.log(2)
                    total_duration_estimate = (
                        total_duration_estimate + mu * len(p.runtime) / self.laser_freq_hz
                    )
                run_duration = total_duration_estimate / n_runs_requested

        self.min_duration_frac = min_time_frac
        duration = []

        SC = SoftwareCorrelator()
        CF = CorrFunc(gate_ns)
        CF.run_duration = run_duration

        with CorrFuncAccumulator(CF) as Accumulator:
            for p in self.data:

                if verbose:
                    print(f"({p.file_num})", end=" ")

                # Ignore short segments (default is below half the run_duration)
                for se_idx, (se_start, se_end) in enumerate(p.all_section_edges):
                    segment_time = (p.runtime[se_end] - p.runtime[se_start]) / self.laser_freq_hz
                    if segment_time < min_time_frac * run_duration:
                        if verbose:
                            print(
                                f"Skipping segment {se_idx} of file {p.file_num} - too short ({segment_time:.2f}s).",
                                end=" ",
                            )
                        CF.skipped_duration += segment_time
                        continue

                    runtime = p.runtime[se_start : se_end + 1]

                    # Gating
                    if hasattr(p, "delay_time"):
                        delay_time = p.delay_time[se_start : se_end + 1]
                        lower_gate_ns, upper_gate_ns = CF.gate_ns
                        j_gate = np.logical_and(
                            delay_time >= lower_gate_ns, delay_time <= upper_gate_ns
                        )
                        runtime = runtime[j_gate]
                    #                        delay_time = delay_time[j_gate]  # TODO: why is this not used anywhere?
                    elif gate_ns != (0, np.inf):
                        raise RuntimeError("For gating, TDC must first be calibrated!")

                    # split into segments of approx time of run_duration
                    n_splits = helper.div_ceil(segment_time, run_duration)
                    splits = np.linspace(0, runtime.size, n_splits + 1, dtype=np.int32)
                    time_stamps = np.diff(runtime).astype(np.int32)

                    for k in range(n_splits):

                        ts_split = time_stamps[splits[k] : splits[k + 1]]
                        duration.append(ts_split.sum() / self.laser_freq_hz)
                        SC.correlate(
                            ts_split,
                            CorrelatorType.PH_DELAY_CORRELATOR,
                            timebase_ms=1000 / self.laser_freq_hz,
                        )  # time base of 20MHz to ms

                        if len(CF.lag) < len(SC.lag):
                            CF.lag = SC.lag
                            CF.afterpulse = self.calculate_afterpulse(gate_ns, CF.lag)

                        # subtract afterpulse
                        if subtract_afterpulse:
                            SC.cf_cr = (
                                SC.countrate * SC.corrfunc - CF.afterpulse[: SC.corrfunc.size]
                            )
                        else:
                            SC.cf_cr = SC.countrate * SC.corrfunc

                        # Append new correlation functions
                        Accumulator.accumulate(SC)

        CF.total_duration = sum(duration)

        if verbose:
            if CF.skipped_duration:
                try:
                    skipped_ratio = CF.skipped_duration / CF.total_duration
                except RuntimeWarning:
                    # CF.total_duration = 0
                    print("Whole measurement was skipped! Something's wrong...", end=" ")
                else:
                    print(f"Skipped/total duration: {skipped_ratio:.1%}", end=" ")
            print("- Done.")

        return CF

    def correlate_angular_scan_data(
        self,
        gate_ns=(0, np.inf),
        min_time_frac=0.5,
        subtract_bg_corr=True,
        subtract_afterpulse=True,
        **kwargs,
    ) -> CorrFunc:
        """Correlates data for angular scans. Returns a CorrFunc object"""

        print(f"Correlating angular scan data '{self.template}':", end=" ")

        self.min_duration_frac = min_time_frac  # TODO: not used?
        duration = []

        SC = SoftwareCorrelator()
        CF = CorrFunc(gate_ns)

        with CorrFuncAccumulator(CF) as Accumulator:
            for p in self.data:
                print(f"({p.file_num})", end=" ")
                line_num = p.line_num
                min_line, max_line = line_num[line_num > 0].min(), line_num.max()
                if hasattr(p, "delay_time"):
                    lower_gate_ns, upper_gate_ns = CF.gate_ns
                    j_gate = ((p.delay_time >= lower_gate_ns) & (p.delay_time <= upper_gate_ns)) | (
                        p.delay_time == np.nan
                    )
                    runtime = p.runtime[j_gate]
                    #                    delay_time = delay_time[j_gate] # TODO: not uesed
                    line_num = p.line_num[j_gate]
                elif gate_ns != (0, np.inf):
                    raise RuntimeError(
                        f"A gate '{gate_ns}' was specified for uncalibrated TDC data."
                    )
                else:
                    runtime = p.runtime

                time_stamps = np.diff(runtime).astype(np.int32)
                for line_idx, j in enumerate(range(min_line, max_line + 1)):
                    valid = (line_num == j).astype(np.int8)
                    valid[line_num == -j] = -1
                    valid[line_num == -j - self.LINE_END_ADDER] = -2
                    # both photons separated by time-stamp should belong to the line
                    valid = valid[1:]

                    # remove photons from wrong lines
                    timest = time_stamps[valid != 0]
                    valid = valid[valid != 0]

                    if not valid.size:
                        print(f"No valid photons in line {j}. Skipping.")
                        continue

                    # check that we start with the line beginning and not its end
                    if valid[0] != -1:
                        # remove photons till the first found beginning
                        j_start = np.where(valid == -1)[0]
                        if len(j_start) > 0:
                            timest = timest[j_start[0] :]
                            valid = valid[j_start[0] :]

                        # check that we stop with the line ending and not its beginning
                    if valid[-1] != -2:
                        # remove photons till the last found ending
                        j_start = np.where(valid == -1)[0]
                        if len(j_start) > 0:
                            timest = timest[j_start[0] :]
                            valid = valid[j_start[0] :]

                    # the first photon in line measures the time from line start and the line end (-2) finishes the duration of the line
                    dur = timest[(valid == 1) | (valid == -2)].sum() / self.laser_freq_hz
                    duration.append(dur)
                    ts_split = np.vstack((timest, valid))

                    SC.correlate(
                        ts_split,
                        CorrelatorType.PH_DELAY_CORRELATOR_LINES,
                        # time base of 20MHz to ms
                        timebase_ms=1000 / self.laser_freq_hz,
                    )

                    # remove background correlation
                    if subtract_bg_corr:
                        bg_corr = np.interp(
                            SC.lag,
                            p.image_line_corr[line_idx]["lag"],
                            p.image_line_corr[line_idx]["corrfunc"],
                            right=0,
                        )
                    else:
                        bg_corr = 0
                    SC.corrfunc -= bg_corr

                    if len(CF.lag) < len(SC.lag):
                        CF.lag = SC.lag
                        CF.afterpulse = self.calculate_afterpulse(gate_ns, CF.lag)

                    # subtract afterpulse
                    if subtract_afterpulse:
                        SC.cf_cr = SC.countrate * SC.corrfunc - CF.afterpulse[: SC.corrfunc.size]
                    else:
                        SC.cf_cr = SC.countrate * SC.corrfunc

                    # Append new correlation functions
                    Accumulator.accumulate(SC)

        CF.vt_um = self.v_um_ms * CF.lag
        CF.total_duration = sum(duration)

        print("- Done.")

        return CF

    def correlate_circular_scan_data(
        self, gate_ns=(0, np.inf), min_time_frac=0.5, subtract_bg_corr=True, **kwargs
    ) -> CorrFunc:
        """Correlates data for circular scans. Returns a CorrFunc object"""

        raise NotImplementedError("Correlation of circular scan data not yet implemented.")

    def plot_correlation_functions(
        self,
        x_field="lag",
        y_field="normalized",
        x_scale="log",
        y_scale="linear",
<<<<<<< HEAD
        fig=None,
        xlim=None,
        ylim=None,
        **kwargs,
    ):

        if fig is None:
            fig, _ = display.get_fig_with_axes()

        for cf_name, cf in self.cf.items():
            cf.plot_correlation_function(
                x_field,
                y_field,
                x_scale,
                y_scale,
                label=cf_name,
                fig=fig,
                xlim=xlim,
                ylim=ylim,
                **kwargs,
            )
=======
        parent_figure=None,
        parent_ax=None,
        ylim=(-0.20, 1.4),
        plot_kwargs={},
        **kwargs,
    ) -> List[str]:
        """Doc."""

        with Plotter(
            parent_figure=parent_figure,
            parent_ax=parent_ax,
            super_title=f"'{self.name}' - ACFs",
        ) as ax:
            legend_labels = []
            for cf_name, cf in self.cf.items():
                cf.plot_correlation_function(
                    parent_ax=ax,
                    x_field=x_field,
                    y_field=y_field,
                    x_scale=x_scale,
                    y_scale=y_scale,
                    ylim=ylim,
                    plot_kwargs=plot_kwargs,
                    **kwargs,
                )
                legend_labels.append(cf_name)
            ax.legend(legend_labels)

        return legend_labels

    def calculate_afterpulse(self, gate_ns, lag) -> np.ndarray:
        """Doc."""
>>>>>>> 24467ba0

        gate_to_laser_pulses = min([1.0, (gate_ns[1] - gate_ns[0]) * self.laser_freq_hz / 1e9])
        if self.after_pulse_param[0] == "multi_exponent_fit":
            # work with any number of exponents
            beta = self.after_pulse_param[1]
            afterpulse = gate_to_laser_pulses * np.dot(
                beta[::2], np.exp(-np.outer(beta[1::2], lag))
            )
        elif self.after_pulse_param[0] == "exponent_of_polynom_of_log":  # for old MATLAB files
            beta = self.after_pulse_param[1]
            if lag[0] == 0:
                lag[0] = np.nan
            afterpulse = gate_to_laser_pulses * np.exp(np.polyval(beta, np.log(lag)))

        return afterpulse

    def dump_or_load_data(self, should_load: bool):
        """
        Load or save the 'data' attribute.
        (relieve RAM - important during multiple-experiment analysis)
        """

        with suppress(AttributeError):
            # AttributeError - name_on_disk is not defined (happens when doing alignment, for example)
            if should_load:  # loading data
                if self.is_data_dumped:
                    logging.debug(
                        f"Loading dumped data '{self.name_on_disk}' from '{self.DUMP_PATH}'."
                    )
                    with suppress(FileNotFoundError):
                        self.data = file_utilities.load_file(self.DUMP_PATH / self.name_on_disk)
                        self.is_data_dumped = False
            else:  # dumping data
                is_saved = file_utilities.save_object_to_disk(
                    self.data,
                    self.DUMP_PATH / self.name_on_disk,
                    size_limits_mb=self.SIZE_LIMITS_MB,
                    compression_method=None,
                )
                if is_saved:
                    self.data = []
                    self.is_data_dumped = True
                    logging.debug(f"Dumped data '{self.name_on_disk}' to '{self.DUMP_PATH}'.")


class ImageSFCSMeasurement(TDCPhotonDataMixin, CountsImageMixin):
    """Doc."""

    def __init__(self):
        pass

    def read_image_data(self, file_path, **kwargs) -> None:
        """Doc."""

        file_dict = file_utilities.load_file_dict(file_path)
        self.process_data(file_dict, **kwargs)

    def process_data(self, file_dict: dict, **kwargs) -> None:
        """Doc."""

        # store relevant attributes (add more as needed)
        self.laser_mode = file_dict.get("laser_mode")
        self.scan_params = file_dict.get("scan_params")

        # Get ungated image (excitation or sted)
        self.image_data = self.create_image_stack_data(file_dict)

        # gating stuff (TDC) - not yet implemented
        self.data = None


class SFCSExperiment:
    """Doc."""

    def __init__(self, name=None, **kwargs):
        self.confocal = SolutionSFCSMeasurement(name="confocal")
        self.sted = SolutionSFCSMeasurement(name="STED")
        self.name = name

    def load_measurement(
        self,
        confocal_template: Union[str, Path] = None,
        sted_template: Union[str, Path] = None,
        should_plot=False,
        **kwargs,
    ):
        """Doc."""

<<<<<<< HEAD
        scan = getattr(self, scanName)
        file_paths = file_path_template + file_selection
        if "should_fix_shift" not in kwargs:
            if file_paths[-4:] == ".mat":  # old Matlab data need a fix shift by default
                should_fix_shift = True
            else:
                should_fix_shift = False
        else:
            should_fix_shift = kwargs["should_fix_shift"]
        kwargs.pop("should_fix_shift")
=======
        if confocal_template is None and sted_template is None:
            raise RuntimeError("Can't load experiment with no measurements!")

        if confocal_template is not None:
            self.load_measurement(
                meas_type="confocal",
                file_path_template=confocal_template,
                should_plot=should_plot,
                **kwargs,
            )
        if sted_template is not None:
            self.load_measurement(
                meas_type="sted",
                file_path_template=sted_template,
                should_plot=should_plot,
                **kwargs,
            )

        if should_plot:
            super_title = f"Experiment '{self.name}' - All ACFs"
            with Plotter(subplots=(1, 2), super_title=super_title) as axes:
                self.plot_correlation_functions(
                    parent_ax=axes[0],
                    x_field="vt_um",
                    y_field="avg_cf_cr",
                    x_scale="log",
                    y_scale="linear",
                )

                self.plot_correlation_functions(
                    parent_ax=axes[1],
                    x_field="vt_um",
                    y_field="normalized",
                    x_scale="linear",
                    y_scale="linear",
                    xlim=(0, 1),
                )

    def load_measurement(
        self,
        meas_type: str,
        file_path_template: Union[str, Path],
        should_plot: bool = False,
        plot_kwargs: dict = {},
        **kwargs,
    ):

        measurement = getattr(self, meas_type)
        if "should_fix_shift" in kwargs:
            should_fix_shift = kwargs["should_fix_shift"]
            kwargs.pop("should_fix_shift")
        else:
            should_fix_shift = True
>>>>>>> 24467ba0

        if "cf_name" not in kwargs:
            if meas_type == "confocal":
                kwargs["cf_name"] = "Confocal"
            else:  # sted
                kwargs["cf_name"] = "CW STED"
        cf_name = kwargs["cf_name"]

<<<<<<< HEAD
        scan.read_fpga_data(
            file_paths, should_fix_shift=should_fix_shift, should_plot=should_plot, **kwargs
        )
=======
        file_selection = kwargs.get(f"{meas_type}_file_selection")
>>>>>>> 24467ba0

        measurement.read_fpga_data(
            file_path_template,
            should_fix_shift=should_fix_shift,
            should_plot=should_plot,
            file_selection=file_selection,
            **kwargs,
        )

        if (x_field := kwargs.get("x_field")) is None:
            if measurement.scan_type == "static":
                x_field = "lag"
            else:  # angular or circular scan
                x_field = "vt_um"

        measurement.correlate_and_average(**kwargs)

        ignoresForPlot = {"cf_name"}
        for paramName in ignoresForPlot:
            kwargs.pop(paramName)

        if should_plot:
            super_title = f"'{self.name}' Experiment\n'{measurement.name}' Measurement - ACFs"
            with Plotter(super_title=super_title) as ax:
                measurement.cf[cf_name].plot_correlation_function(
                    parent_ax=ax,
                    y_field="average_all_cf_cr",
                    x_field=x_field,
                    plot_kwargs=plot_kwargs,
                )
                measurement.cf[cf_name].plot_correlation_function(
                    parent_ax=ax, y_field="avg_cf_cr", x_field=x_field, plot_kwargs=plot_kwargs
                )
                ax.legend(["average_all_cf_cr", "avg_cf_cr"])

    def calibrate_tdc(self, should_plot=False, **kwargs):
        """Doc."""

        if hasattr(self.confocal, "scan_type"):  # if confocal maesurement quacks as if loaded
            super_title = f"'{self.name}' Experiment\nTDC Calibration"
            with Plotter(subplots=(2, 4), super_title=super_title) as axes:
                self.confocal.calibrate_tdc(
                    should_plot=should_plot, parent_axes=axes[:, :2], **kwargs
                )
                kwargs["sync_coarse_time_to"] = self.confocal  # sync sted to confocal
                if hasattr(self.sted, "scan_type"):  # if sted maesurement quacks as if loaded
                    self.sted.calibrate_tdc(
                        should_plot=should_plot, parent_axes=axes[:, 2:], **kwargs
                    )

                if should_plot:
                    self.compare_lifetimes(**kwargs)

        else:
            raise RuntimeError(
                "Cannot calibrate TDC if confocal measurement is not loaded to the experiment!"
            )

    def compare_lifetimes(
        self,
        normalization_type="Per Time",
        **kwargs,
    ):
        """Doc."""

        if hasattr(self.confocal, "tdc_calib"):  # if TDC calibration performed
            super_title = f"'{self.name}' Experiment\nLifetime Comparison"
            with Plotter(super_title=super_title) as ax:
                self.confocal.compare_lifetimes(
                    "confocal",
                    compare_to=dict(STED=self.sted),
                    normalization_type=normalization_type,
                    parent_ax=ax,
                )

    def add_gate(self, gate_ns, should_plot=False, **kwargs):
        """Doc."""

        if hasattr(self.sted, "scan_type"):  # if sted maesurement quacks as if loaded
            self.sted.correlate_and_average(gate_ns=gate_ns, **kwargs)
            if should_plot:
                self.plot_correlation_functions()
        else:
            raise RuntimeError(
                "Cannot add a gate if there's no STED measurement loaded to the experiment!"
            )

    def plot_correlation_functions(
        self,
        x_field="vt_um",
        y_field="normalized",
        x_scale="linear",
        y_scale="linear",
        parent_figure=None,
        parent_ax=None,
        xlim=None,
        ylim=None,
        plot_kwargs={},
        **kwargs,
    ):
        if self.confocal.scan_type == "static":
            x_field = "lag"

        if (x_scale == "linear") and (xlim is None) and (x_field == "vt_um"):
            xlim = (0, 1)

        if y_field in {"average_all_cf_cr", "avg_cf_cr"}:
            ylim = None  # will autoscale y
        elif y_field == "normalized":
            ylim = (-0.20, 1.4)

        super_title = f"'{self.name}' Experiment - All ACFs"
        with Plotter(
            parent_figure=parent_figure, parent_ax=parent_ax, super_title=super_title
        ) as ax:
            confocal_legend_labels = self.confocal.plot_correlation_functions(
                parent_ax=ax,
                x_field=x_field,
                y_field=y_field,
                x_scale=x_scale,
                y_scale=y_scale,
                xlim=xlim,
                ylim=ylim,
                plot_kwargs=plot_kwargs,
            )
            sted_legend_labels = self.sted.plot_correlation_functions(
                parent_ax=ax,
                x_field=x_field,
                y_field=y_field,
                x_scale=x_scale,
                y_scale=y_scale,
                xlim=xlim,
                ylim=ylim,
                plot_kwargs=plot_kwargs,
            )
            ax.legend(confocal_legend_labels + sted_legend_labels)

    def plot_correlation_functions(
        self,
        x_field="vt_um",
        y_field="normalized",
        x_scale="linear",
        y_scale="linear",
        fig=None,
        xlim=None,
        ylim=None,
        **kwargs,
    ):
        if self.confocal.type == "static":
            x_field = "lag"

        if (x_scale == "linear") and (xlim is None) and (x_field == "vt_um"):
            xlim = (0, 1)

        if fig is None:
            fig, _ = display.get_fig_with_axes()

        if len(self.confocal.cf) > 0:
            self.confocal.plot_correlation_functions(
                x_field, y_field, x_scale, y_scale, fig=fig, xlim=xlim, ylim=ylim, **kwargs
            )

        if len(self.sted.cf) > 0:
            self.sted.plot_correlation_functions(
                x_field, y_field, x_scale, y_scale, fig=fig, xlim=xlim, ylim=ylim, **kwargs
            )

    def load_experiment(
        self,
        confocal: str = "",  # file_path_template to confocal
        sted: str = "",  # file_path_template to sted
        should_plot=True,
        **kwargs,
    ):
        if len(confocal) > 0:
            self.load_measurement(
                scanName="confocal", file_path_template=confocal, should_plot=should_plot, **kwargs
            )
        if len(sted) > 0:
            self.load_measurement(
                scanName="sted", file_path_template=sted, should_plot=should_plot, **kwargs
            )

        if should_plot and (len(confocal) > 0) and (len(sted) > 0):  # there is something to compare
            fig, axs = plt.subplots(1, 2)
            # fig, _ = display.get_fig_with_axes()
            # with display.show_external_axes(fig = fig, subplots=(1, 2)) as axs:
            fig.sca(axs[0])
            self.plot_correlation_functions(
                x_field="vt_um", y_field="avg_cf_cr", x_scale="log", y_scale="linear", fig=fig
            )

            fig.sca(axs[1])
            self.plot_correlation_functions(
                x_field="vt_um",
                y_field="normalized",
                x_scale="linear",
                y_scale="linear",
                xlim=(0, 1),
                fig=fig,
            )
            fig.show()

    def calibrate_tdc(
        self,
        tdc_chain_length=128,
        pick_valid_bins_method="auto",
        pick_calib_bins_method="auto",
        calib_time_s=40e-9,
        n_zeros_for_fine_bounds=10,
        fine_shift=0,
        time_bins_for_hist_ns=0.1,
        exmpl_photon_data=None,
        sync_coarse_time_to=None,
        forced_valid_coarse_bins=np.arange(19),
        forced_calibration_coarse_bins=np.arange(3, 12),
        should_plot=True,
    ):
        if (len(self.confocal.data) > 0) or (self.confocal.is_data_dumped):
            self.confocal.calibrate_tdc(
                tdc_chain_length,
                pick_valid_bins_method,
                pick_calib_bins_method,
                calib_time_s,
                n_zeros_for_fine_bounds,
                fine_shift,
                time_bins_for_hist_ns,
                exmpl_photon_data,
                sync_coarse_time_to,
                forced_valid_coarse_bins,
                forced_calibration_coarse_bins,
                should_plot,
            )
            sync_coarse_time_to = self.confocal  # sync sted to confocal

        if (len(self.sted.data) > 0) or (self.sted.is_data_dumped):
            self.sted.calibrate_tdc(
                tdc_chain_length,
                pick_valid_bins_method,
                pick_calib_bins_method,
                calib_time_s,
                n_zeros_for_fine_bounds,
                fine_shift,
                time_bins_for_hist_ns,
                exmpl_photon_data,
                sync_coarse_time_to,
                forced_valid_coarse_bins,
                forced_calibration_coarse_bins,
                should_plot,
            )

        if should_plot:
            self.compare_lifetimes()

    def compare_lifetimes(
        self,
        normalization_type="Per Time",
        legend_label=None,
        fontsize=14,
        **kwargs,
    ):
        if hasattr(self.confocal, "tdc_calib"):
            self.confocal.compare_lifetimes(
                normalization_type, legend_label="confocal", fontsize=fontsize, STED=self.sted
            )
        # fig = plt.gcf()
        # if hasattr(self.sted, 'tdc_calib'):
        #     self.sted.compare_lifetimes(normalization_type, legend_label='STED', fontsize = fontsize)

    def add_gate(self, meas_type="sted", gate_ns=(0, np.inf), **kwargs):
        CF_TDC = getattr(self, meas_type)
        CF_TDC.correlate_and_average(gate_ns=gate_ns, **kwargs)
        self.plot_correlation_functions()


def _convert_angular_scan_to_image(runtime, laser_freq_hz, sample_freq_hz, ppl_tot, n_lines):
    """utility function for opening Angular Scans"""

    n_pix_tot = runtime * sample_freq_hz // laser_freq_hz
    # to which pixel photon belongs
    n_pix = np.mod(n_pix_tot, ppl_tot)
    line_num_tot = np.floor_divide(n_pix_tot, ppl_tot)
    # one more line is for return to starting positon
    line_num = np.mod(line_num_tot, n_lines + 1).astype(np.int16)

    img = np.empty((n_lines + 1, ppl_tot), dtype=np.uint16)
    bins = np.arange(-0.5, ppl_tot)
    for j in range(n_lines + 1):
        img[j, :], _ = np.histogram(n_pix[line_num == j], bins=bins)

    return img, n_pix_tot, n_pix, line_num


def _get_best_pix_shift(img: np.ndarray, min_shift, max_shift) -> int:
    """Doc."""

    score = np.empty(shape=(max_shift - min_shift), dtype=np.uint32)
    pix_shifts = np.arange(min_shift, max_shift)
    for idx, pix_shift in enumerate(range(min_shift, max_shift)):
        rolled_img = np.roll(img, pix_shift).astype(np.uint32)
        score[idx] = ((rolled_img[:-1:2, :] - np.fliplr(rolled_img[1::2, :])) ** 2).sum()
    return pix_shifts[score.argmin()]


def _fix_data_shift(cnt) -> int:
    """Doc."""

    print("Fixing line shift...", end=" ")

    height, width = cnt.shape

    min_pix_shift = -round(width / 2)
    max_pix_shift = min_pix_shift + width + 1
    pix_shift = _get_best_pix_shift(cnt, min_pix_shift, max_pix_shift)

    # Test if not stuck in local minimum (outer_half_sum > inner_half_sum)
    # OR if the 'return row' (the empty one) is not at the bottom for some reason
    # TODO: ask Oleg how the latter can happen
    rolled_cnt = np.roll(cnt, pix_shift)
    inner_half_sum = rolled_cnt[:, int(width * 0.25) : int(width * 0.75)].sum()
    outer_half_sum = rolled_cnt.sum() - inner_half_sum
    return_row_idx = rolled_cnt.sum(axis=1).argmin()

    if (outer_half_sum > inner_half_sum) or return_row_idx != height - 1:
        if return_row_idx != height - 1:
            print("Data is heavily shifted, check it out!", end=" ")
        min_pix_shift = -round(cnt.size / 2)
        max_pix_shift = min_pix_shift + cnt.size + 1
        pix_shift = _get_best_pix_shift(cnt, min_pix_shift, max_pix_shift)

    return pix_shift


def _threshold_and_smooth(img, otsu_classes=4, n_bins=256, disk_radius=2) -> np.ndarray:
    """Doc."""

    thresh = skimage.filters.threshold_multiotsu(
        skimage.filters.median(img).astype(np.float32), otsu_classes, nbins=n_bins
    )  # minor filtering of outliers
    cnt_dig = np.digitize(img, bins=thresh)
    plateau_lvl = np.median(img[cnt_dig == (otsu_classes - 1)])
    std_plateau = scipy.stats.median_absolute_deviation(img[cnt_dig == (otsu_classes - 1)])
    dev_cnt = img - plateau_lvl
    bw = dev_cnt > -std_plateau
    bw = scipy.ndimage.binary_fill_holes(bw)
    disk_open = skimage.morphology.selem.disk(radius=disk_radius)
    bw = skimage.morphology.opening(bw, selem=disk_open)
    return bw


def _line_correlations(image, bw_mask, roi, sampling_freq) -> list:
    """Returns a list of auto-correlations of the lines of an image"""

    image_line_corr = []
    for j in range(roi["row"].min(), roi["row"].max() + 1):
        line = image[j][bw_mask[j] > 0]
        try:
            c, lags = _auto_corr(line.astype(np.float64))
        except ValueError:
            print(f"Auto correlation of line #{j} has failed. Skipping.", end=" ")
        else:
            c = c / line.mean() ** 2 - 1
            c[0] -= 1 / line.mean()  # subtracting shot noise, small stuff really
            image_line_corr.append(
                {
                    "lag": lags * 1e3 / sampling_freq,  # in ms
                    "corrfunc": c,
                }
            )
    return image_line_corr


def _auto_corr(a):
    """Does correlation similar to Matlab xcorr, cuts positive lags, normalizes properly"""

    c = np.correlate(a, a, mode="full")
    c = c[c.size // 2 :]
    c = c / np.arange(c.size, 0, -1)
    lags = np.arange(c.size, dtype=np.uint16)

    return c, lags


def _calculate_weighted_avg(cf_cr, weights):
    """Doc."""

    tot_weights = weights.sum(0)
    # TODO: error handeling for the row below (zero division) - can/should it be detected beforehand?
    avg_cf_cr = (cf_cr * weights).sum(0) / tot_weights
    error_cf_cr = np.sqrt((weights ** 2 * (cf_cr - avg_cf_cr) ** 2).sum(0)) / tot_weights

    return avg_cf_cr, error_cf_cr<|MERGE_RESOLUTION|>--- conflicted
+++ resolved
@@ -9,14 +9,6 @@
 from typing import Dict, List, Tuple, Union
 
 import numpy as np
-<<<<<<< HEAD
-from matplotlib import pyplot as plt
-from scipy import ndimage, stats
-from skimage import filters as skifilt
-from skimage import morphology
-
-from data_analysis.photon_data import TDCPhotonData
-=======
 import scipy
 import skimage
 
@@ -25,7 +17,6 @@
     TDCPhotonData,
     TDCPhotonDataMixin,
 )
->>>>>>> 24467ba0
 from data_analysis.software_correlator import CorrelatorType, SoftwareCorrelator
 from utilities import file_utilities, fit_tools, helper
 from utilities.display import Plotter
@@ -106,15 +97,9 @@
         y_field="avg_cf_cr",
         x_scale="log",
         y_scale="linear",
-<<<<<<< HEAD
-        fig=None,
-        xlim=None,
-        ylim=None,
-=======
         xlim=None,
         ylim=None,
         plot_kwargs={},
->>>>>>> 24467ba0
         **kwargs,
     ):
 
@@ -123,36 +108,12 @@
         if x_scale == "log":  # remove zero point data
             x, y = x[1:], y[1:]
 
-<<<<<<< HEAD
-        with display.show_external_axes(fig, xlim=xlim, ylim=ylim) as ax:
-            try:
-                len(ax)
-            except TypeError:  # single axes, no len property, nothing to do
-                pass
-            else:
-                if len(ax) > 1:  # if has len it must be always above 1, so this
-                    ax = fig.gca()
-            # ax = fig.gca()
-=======
         with Plotter(parent_ax=parent_ax, xlim=xlim, ylim=ylim, should_autoscale=True) as ax:
->>>>>>> 24467ba0
             ax.set_xlabel(x_field)
             ax.set_ylabel(y_field)
             ax.set_xscale(x_scale)
             ax.set_yscale(y_scale)
-<<<<<<< HEAD
-
-            # if 'x_lim' in kwargs:
-            #     ax.set_xlim(kwargs['x_lim'])
-            #     kwargs.pop('x_lim')
-            # if 'y_lim' in kwargs:
-            #     ax.set_ylim(kwargs['x_lim'])
-            #     kwargs.pop('y_lim')
-            ax.plot(x, y, "-", **kwargs)
-            ax.legend(loc="best")
-=======
             ax.plot(x, y, "-", **plot_kwargs)
->>>>>>> 24467ba0
 
     def fit_correlation_function(
         self,
@@ -259,23 +220,12 @@
     @file_utilities.rotate_data_to_disk
     def read_fpga_data(
         self,
-<<<<<<< HEAD
-        file_path_template: str,
-        file_selection: str = "",
-        roi_selection: str = "auto",
-        should_fix_shift: bool = False,
-        should_plot: bool = True,
-        **kwargs,
-    ):
-        """Doc."""
-=======
         file_path_template: Union[str, Path],
         file_selection: str = None,
         should_plot=False,
         **kwargs,
     ) -> None:
         """Processes a complete FCS measurement (multiple files)."""
->>>>>>> 24467ba0
 
         print("\nLoading FPGA data from hard drive:", end=" ")
 
@@ -838,29 +788,6 @@
         y_field="normalized",
         x_scale="log",
         y_scale="linear",
-<<<<<<< HEAD
-        fig=None,
-        xlim=None,
-        ylim=None,
-        **kwargs,
-    ):
-
-        if fig is None:
-            fig, _ = display.get_fig_with_axes()
-
-        for cf_name, cf in self.cf.items():
-            cf.plot_correlation_function(
-                x_field,
-                y_field,
-                x_scale,
-                y_scale,
-                label=cf_name,
-                fig=fig,
-                xlim=xlim,
-                ylim=ylim,
-                **kwargs,
-            )
-=======
         parent_figure=None,
         parent_ax=None,
         ylim=(-0.20, 1.4),
@@ -893,7 +820,6 @@
 
     def calculate_afterpulse(self, gate_ns, lag) -> np.ndarray:
         """Doc."""
->>>>>>> 24467ba0
 
         gate_to_laser_pulses = min([1.0, (gate_ns[1] - gate_ns[0]) * self.laser_freq_hz / 1e9])
         if self.after_pulse_param[0] == "multi_exponent_fit":
@@ -973,7 +899,7 @@
         self.sted = SolutionSFCSMeasurement(name="STED")
         self.name = name
 
-    def load_measurement(
+    def load_experiment(
         self,
         confocal_template: Union[str, Path] = None,
         sted_template: Union[str, Path] = None,
@@ -982,18 +908,6 @@
     ):
         """Doc."""
 
-<<<<<<< HEAD
-        scan = getattr(self, scanName)
-        file_paths = file_path_template + file_selection
-        if "should_fix_shift" not in kwargs:
-            if file_paths[-4:] == ".mat":  # old Matlab data need a fix shift by default
-                should_fix_shift = True
-            else:
-                should_fix_shift = False
-        else:
-            should_fix_shift = kwargs["should_fix_shift"]
-        kwargs.pop("should_fix_shift")
-=======
         if confocal_template is None and sted_template is None:
             raise RuntimeError("Can't load experiment with no measurements!")
 
@@ -1047,7 +961,6 @@
             kwargs.pop("should_fix_shift")
         else:
             should_fix_shift = True
->>>>>>> 24467ba0
 
         if "cf_name" not in kwargs:
             if meas_type == "confocal":
@@ -1056,13 +969,7 @@
                 kwargs["cf_name"] = "CW STED"
         cf_name = kwargs["cf_name"]
 
-<<<<<<< HEAD
-        scan.read_fpga_data(
-            file_paths, should_fix_shift=should_fix_shift, should_plot=should_plot, **kwargs
-        )
-=======
         file_selection = kwargs.get(f"{meas_type}_file_selection")
->>>>>>> 24467ba0
 
         measurement.read_fpga_data(
             file_path_template,
@@ -1200,143 +1107,6 @@
             )
             ax.legend(confocal_legend_labels + sted_legend_labels)
 
-    def plot_correlation_functions(
-        self,
-        x_field="vt_um",
-        y_field="normalized",
-        x_scale="linear",
-        y_scale="linear",
-        fig=None,
-        xlim=None,
-        ylim=None,
-        **kwargs,
-    ):
-        if self.confocal.type == "static":
-            x_field = "lag"
-
-        if (x_scale == "linear") and (xlim is None) and (x_field == "vt_um"):
-            xlim = (0, 1)
-
-        if fig is None:
-            fig, _ = display.get_fig_with_axes()
-
-        if len(self.confocal.cf) > 0:
-            self.confocal.plot_correlation_functions(
-                x_field, y_field, x_scale, y_scale, fig=fig, xlim=xlim, ylim=ylim, **kwargs
-            )
-
-        if len(self.sted.cf) > 0:
-            self.sted.plot_correlation_functions(
-                x_field, y_field, x_scale, y_scale, fig=fig, xlim=xlim, ylim=ylim, **kwargs
-            )
-
-    def load_experiment(
-        self,
-        confocal: str = "",  # file_path_template to confocal
-        sted: str = "",  # file_path_template to sted
-        should_plot=True,
-        **kwargs,
-    ):
-        if len(confocal) > 0:
-            self.load_measurement(
-                scanName="confocal", file_path_template=confocal, should_plot=should_plot, **kwargs
-            )
-        if len(sted) > 0:
-            self.load_measurement(
-                scanName="sted", file_path_template=sted, should_plot=should_plot, **kwargs
-            )
-
-        if should_plot and (len(confocal) > 0) and (len(sted) > 0):  # there is something to compare
-            fig, axs = plt.subplots(1, 2)
-            # fig, _ = display.get_fig_with_axes()
-            # with display.show_external_axes(fig = fig, subplots=(1, 2)) as axs:
-            fig.sca(axs[0])
-            self.plot_correlation_functions(
-                x_field="vt_um", y_field="avg_cf_cr", x_scale="log", y_scale="linear", fig=fig
-            )
-
-            fig.sca(axs[1])
-            self.plot_correlation_functions(
-                x_field="vt_um",
-                y_field="normalized",
-                x_scale="linear",
-                y_scale="linear",
-                xlim=(0, 1),
-                fig=fig,
-            )
-            fig.show()
-
-    def calibrate_tdc(
-        self,
-        tdc_chain_length=128,
-        pick_valid_bins_method="auto",
-        pick_calib_bins_method="auto",
-        calib_time_s=40e-9,
-        n_zeros_for_fine_bounds=10,
-        fine_shift=0,
-        time_bins_for_hist_ns=0.1,
-        exmpl_photon_data=None,
-        sync_coarse_time_to=None,
-        forced_valid_coarse_bins=np.arange(19),
-        forced_calibration_coarse_bins=np.arange(3, 12),
-        should_plot=True,
-    ):
-        if (len(self.confocal.data) > 0) or (self.confocal.is_data_dumped):
-            self.confocal.calibrate_tdc(
-                tdc_chain_length,
-                pick_valid_bins_method,
-                pick_calib_bins_method,
-                calib_time_s,
-                n_zeros_for_fine_bounds,
-                fine_shift,
-                time_bins_for_hist_ns,
-                exmpl_photon_data,
-                sync_coarse_time_to,
-                forced_valid_coarse_bins,
-                forced_calibration_coarse_bins,
-                should_plot,
-            )
-            sync_coarse_time_to = self.confocal  # sync sted to confocal
-
-        if (len(self.sted.data) > 0) or (self.sted.is_data_dumped):
-            self.sted.calibrate_tdc(
-                tdc_chain_length,
-                pick_valid_bins_method,
-                pick_calib_bins_method,
-                calib_time_s,
-                n_zeros_for_fine_bounds,
-                fine_shift,
-                time_bins_for_hist_ns,
-                exmpl_photon_data,
-                sync_coarse_time_to,
-                forced_valid_coarse_bins,
-                forced_calibration_coarse_bins,
-                should_plot,
-            )
-
-        if should_plot:
-            self.compare_lifetimes()
-
-    def compare_lifetimes(
-        self,
-        normalization_type="Per Time",
-        legend_label=None,
-        fontsize=14,
-        **kwargs,
-    ):
-        if hasattr(self.confocal, "tdc_calib"):
-            self.confocal.compare_lifetimes(
-                normalization_type, legend_label="confocal", fontsize=fontsize, STED=self.sted
-            )
-        # fig = plt.gcf()
-        # if hasattr(self.sted, 'tdc_calib'):
-        #     self.sted.compare_lifetimes(normalization_type, legend_label='STED', fontsize = fontsize)
-
-    def add_gate(self, meas_type="sted", gate_ns=(0, np.inf), **kwargs):
-        CF_TDC = getattr(self, meas_type)
-        CF_TDC.correlate_and_average(gate_ns=gate_ns, **kwargs)
-        self.plot_correlation_functions()
-
 
 def _convert_angular_scan_to_image(runtime, laser_freq_hz, sample_freq_hz, ppl_tot, n_lines):
     """utility function for opening Angular Scans"""

--- conflicted
+++ resolved
@@ -350,16 +350,6 @@
 
     def clean_up(self):
         """clean up before closing window"""
-<<<<<<< HEAD
-        
-        #        if self._cam.vid_state is True:
-        self.toggle_video(False)
-        self._app.win_dict["main"].imp.dvc_toggle("CAMERA")
-        self._app.win_dict["main"].actionCamera_Control.setEnabled(True)
-        logging.debug("Camera connection closed")
-
-        return None
-=======
 
         if self._cam is not None:
             self.toggle_video(False)
@@ -367,7 +357,6 @@
             self._app.win_dict["main"].actionCamera_Control.setEnabled(True)
             self._cam = None
             logging.debug("Camera connection closed")
->>>>>>> 79f1e1fa
 
     @err_chck({"CAMERA"})
     def toggle_video(self, bool):
